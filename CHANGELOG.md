## WLED changelog

<<<<<<< HEAD
#### Build 2312180
-   Bugfixes (#3593, #3490, #3573, #3517, #3561, #3555, #3541, #3536, #3515, #3522, #3533, #3508)
-   Various other internal cleanups and optimisations
=======
#### Build 2312220
-   Version bump: 0.14.1-b2
-   Fix for Pixel Magic button

#### Build 2311280
-   Bugfixes (#3593, #3490, #3573, #3517, #3561, #3555, #3541, #3536, #3515, #3522, #3533, #3508)
>>>>>>> 1900686b

#### Build 2311160
-   Version bump: 0.14.1-b1
-   Bugfixes (#3526, #3502, #3496, #3484, #3487, #3445, #3466, #3296, #3382, #3312)
-   New feature: Sort presets by ID
-   New usermod: LDR sensor (#3490 by @JeffWDH)
-   Effect: Twinklefox & Tinklecat metadata fix
-   Effect: separate #HH and #MM for Scrolling Text (#3480)
-   SSDR usermod enhancements (#3368)
-   PWM fan usermod enhancements (#3414)

#### Build 2310010, build 2310130
-   Release of WLED version 0.14.0 "Hoshi"
-   Bugfixes for #3400, #3403, #3405
-   minor HTML optimizations
-   audioreactive: bugfix for UDP sound sync (partly initialized packets)

#### Build 2309240
-   Release of WLED beta version 0.14.0-b6 "Hoshi"
-   Effect bugfixes and improvements (Meteor, Meteor Smooth, Scrolling Text)
-   audioreactive: bugfixes for ES8388 and ES7243 init; minor improvements for analog inputs

#### Build 2309100
-   Release of WLED beta version 0.14.0-b5 "Hoshi"
-   New standard esp32 build with audioreactive
-   Effect blending bugfixes, and minor optimizations

#### Build 2309050
-   Effect blending (#3311) (finally effect transitions!)
    *WARNING*: May not work well with ESP8266, with plenty of segments or usermods (low RAM condition)!!!
-   Added receive and send sync groups to JSON API (#3317) (you can change sync groups using preset)
-   Internal temperature usermod (#3246)
-   MQTT server and topic length overrides (#3354) (new build flags)
-   Animated Staircase usermod enhancement (#3348) (on/off toggle/relay control)
-   Added local time info to Info page (#3351)
-   New effect: Rolling Balls (a.k.a. linear bounce) (#1039)
-   Various bug fixes and enhancements.

#### Build 2308110
-   Release of WLED beta version 0.14.0-b4 "Hoshi"
-   Reset effect data immediately upon mode change

#### Build 2308030
-   Improved random palette handling and blending
-   Soap bugfix
-   Fix ESP-NOW crash with AP mode Always

#### Build 2307180
-   Bus-level global buffering (#3280)
-   Removed per-segment LED buffer (SEGMENT.leds)
-   various fixes and improvements (ESP variants platform 5.3.0, effect optimizations, /json/cfg pin allocation)

#### Build 2307130
-   larger `oappend()` stack buffer (3.5k) for ESP32
-   Preset cycle bugfix (#3262)
-   Rotary encoder ALT fix for large LED count (#3276)
-   effect updates (2D Plasmaball), `blur()` speedup
-   On/Off toggle from nodes view (may show unknown device type on older versions) (#3291)
-   various fixes and improvements (ABL, crashes when changing presets with different segments)

#### Build 2306270
-   ESP-NOW remote support (#3237)
-   Pixel Magic tool (display pixel art) (#3249)
-   Websocket (peek) fallback when connection cannot be established, WS retries (#3267)
-   Add WiFi network scan RPC command to Improv Serial (#3271)
-   Longer (custom option available) segment name for ESP32
-   various fixes and improvements

#### Build 2306210
-   0.14.0-b3 release
-   respect global I2C in all usermods (no local initialization of I2C bus)
-   Multi relay usermod compile-time enabled option (-D MULTI_RELAY_ENABLED=true|false)

#### Build 2306180
-   Added client-side option for applying effect defaults from metadata
-   Improved ESP8266 stability by reducing WebSocket response resends
-   Updated ESP8266 core to 3.1.2

#### Build 2306141
-   Lissajous improvements
-   Scrolling Text improvements (leading 0)

#### Build 2306140
-   Add settings PIN (un)locking to JSON post API

#### Build 2306130
-   Bumped version to 0.14-b3 (beta 3)
-   added pin dropdowns in LED preferences (not for LED pins) and usermods
-   introduced (unused ATM) NeoGammaWLEDMethod class
-   Reverse proxy support
-   PCF8754 support for Rotary encoder (requires wiring INT pin to ESP GPIO)
-   Rely on global I2C pins for usermods (breaking change)
-   various fixes and enhancements

#### Build 2306020
-   Support for segment sets (PR #3171)
-   Reduce sound simulation modes to 2 to facilitate segment sets
-   Trigger button immediately on press if all configured presets are the same (PR #3226)
-   Changes for allowing Alexa to change light color to White when auto-calculating from RGB (PR #3211)

#### Build 2305280
-   DDP protocol update (#3193)
-   added PCF8574 I2C port expander support for Multi relay usermod
-   MQTT multipacket (fragmented) message fix
-   added option to retain MQTT brightness and color messages
-   new ethernet board: @srg74 Ethernet Shield
-   new 2D effects: Soap (#3184) & Octopus & Waving cell (credit @St3P40 https://github.com/80Stepko08)
-   various fixes and enhancements

#### Build 2305090
-   new ethernet board: @Wladi ABC! WLED Eth
-   Battery usermod voltage calculation (#3116)
-   custom palette editor (#3164)
-   improvements in Dancing Shadows and Tartan effects
-   UCS389x support
-   switched to NeoPixelBus 2.7.5 (replaced NeoPixelBrightnessBus with NeoPixelBusLg)
-   SPI bus clock selection (for LEDs) (#3173)
-   DMX mode preset fix (#3134)
-   iOS fix for scroll (#3182)
-   Wordclock "Norddeutsch" fix (#3161)
-   various fixes and enhancements

#### Build 2304090
-   updated Arduino ESP8266 core to 4.1.0 (newer compiler)
-   updated NeoPixelBus to 2.7.3 (with support for UCS890x chipset)
-   better support for ESP32-C3, ESP32-S2 and ESP32-S3 (Arduino ESP32 core 5.2.0)
-   iPad/tablet with 1024 pixels width in landscape orientation PC mode support (#3153)
-   fix for Pixel Art Converter (#3155)

#### Build 2303240
-   Peek scaling of large 2D matrices
-   Added 0D (1 pixel) metadata for effects & enhance 0D (analog strip) UI handling
-   Added ability to disable ADAlight (-D WLED_DISABLE_ADALIGHT)
-   Fixed APA102 output on Ethernet enabled controllers
-   Added ArtNet virtual/network output (#3121)
-   Klipper usermod (#3106)
-   Remove DST from CST timezone
-   various fixes and enhancements

#### Build 2302180

-   Removed Blynk support (servers shut down on 31st Dec 2022)
-   Added `ledgap.json` to complement ledmaps for 2D matrices
-   Added support for white addressable strips (#3073)
-   Ability to use SHT temperature usermod with PWM fan usermod
-   Added `onStateChange()` callback to usermods (#3081)
-   Refactored `bus_manager` [internal]
-   Dual 1D & 2D mode (add 1D strip after the matrix)
-   Removed 1D -> 2D mapping for individual pixel control
-   effect tweak: Fireworks 1D
-   various bugfixes

#### Build 2301240

-   Version bump to v0.14.0-b2 "Hoshi"
-   PixelArt converter (convert any image to pixel art and display it on a matrix) (PR #3042)
-   various effect updates and optimisations
    -   added Overlay option to some effects (allows overlapping segments)
    -   added gradient text on Scrolling Text
    -   added #DDMM, #MMDD & #HHMM date and time options for Scrolling Text effect (PR #2990)
    -   deprecated: Dynamic Smooth, Dissolve Rnd, Solid Glitter
    -   optimised & enhanced loading of default values
    -   new effect: Distortion Waves (2D)
    -   2D support for Ripple effect
    -   slower minimum speed for Railway effect
-   DMX effect mode & segment controls (PR #2891)
-   Optimisations for conditional compiles (further reduction of code size)
-   better UX with effect sliders (PR #3012)
-   enhanced support for ESP32 variants: C3, S2 & S3
-   usermod enhancements (PIR, Temperature, Battery (PR #2975), Analog Clock (PR #2993))
-   new usermod SHT (PR #2963)
-   2D matrix set up with gaps or irregular panels (breaking change!) (PR #2892)
-   palette blending/transitions
-   random palette smooth changes
-   hex color notations in custom palettes
-   allow more virtual buses
-   plethora of bugfixes

### WLED release 0.14.0-b1

#### Build 2212222

-   Version bump to v0.14.0-b1 "Hoshi"
-   2D matrix support (including mapping 1D effects to 2D and 2D peek)
-   [internal] completely rewritten Segment & WS2812FX handling code
-   [internal] ability to add custom effects via usermods
-   [internal] set of 2D drawing functions
-   transitions on every segment (including ESP8266)
-   enhanced old and new 2D effects (metadata: default values)
-   custom palettes (up to 10; upload palette0.json, palette1.json, ...)
-   custom effect sliders and options, quick filters
-   global I2C and SPI GPIO allocation (for usermods)
-   usermod settings page enhancements (dropdown & info)
-   asynchronous preset loading (and added "pd" JSON API call for direct preset apply)
-   new usermod Boblight (PR #2917)
-   new usermod PWM Outputs (PR #2912)
-   new usermod Audioreactive
-   new usermod Word Clock Matrix (PR #2743)
-   new usermod Ping Pong Clock (PR #2746)
-   new usermod ADS1115 (PR #2752)
-   new usermod Analog Clock (PR #2736)
-   various usermod enhancements and updates
-   allow disabling pull-up resistors on buttons
-   SD card support (PR #2877)
-   enhanced HTTP API to support custom effect sliders & options (X1, X2, X3, M1, M2, M3)
-   multiple UDP sync message retries (PR #2830)
-   network debug printer (PR #2870)
-   automatic UI PC mode on large displays
-   removed support for upgrading from pre-0.10 (EEPROM)
-   support for setting GPIO level when LEDs are off (RMT idle level, ESP32 only) (PR #2478)
-   Pakistan time-zone (PKT)
-   ArtPoll support
-   TM1829 LED support
-   experimental support for ESP32 S2, S3 and C3
-   general improvements and bugfixes

### WLED release 0.13.3

-   Version bump to v0.13.3 "Toki"
-   Disable ESP watchdog by default (fixes flickering and boot issues on a fresh install)
-   Added support for LPD6803

### WLED release 0.13.2

#### Build 2208140

-   Version bump to v0.13.2 "Toki"
-   Added option to receive live data on the main segment only (PR #2601)
-   Enable ESP watchdog by default (PR #2657)
-   Fixed race condition when saving bus config
-   Better potentiometer filtering (PR #2693)
-   More suitable DMX libraries (PR #2652)
-   Fixed outgoing serial TPM2 message length (PR #2628)
-   Fixed next universe overflow and Art-Net DMX start address (PR #2607)
-   Fixed relative segment brightness (PR #2665)

### Builds between releases 0.13.1 and 0.13.2

#### Build 2203191

-   Fixed sunrise/set calculation (once again)

#### Build 2203190

-   Fixed `/json/cfg` unable to set busses (#2589)
-   Fixed Peek with odd LED counts > 255 (#2586)

#### Build 2203160

-   Version bump to v0.13.2-a0 "Toki"
-   Add ability to skip up to 255 LEDs
-   Dependency version bumps

### WLED release 0.13.1

#### Build 2203150

-   Version bump to v0.13.1 "Toki"
-   Fix persistent preset bug, preventing save of new presets

### WLED release 0.13.0

#### Build 2203142

-   Release of WLED v0.13.0 "Toki"
-   Reduce APA102 hardware SPI frequency to 5Mhz
-   Remove `persistent` parameter in `savePreset()`

### Builds between releases 0.12.0 and 0.13.0

#### Build 2203140

-   Added factory reset by pressing button 0 for >10 seconds
-   Added ability to set presets from DMX Effect mode
-   Simplified label hiding JS in user interface
-   Fixed JSON `{"live":true}` indefinite realtime mode

#### Build 2203080

-   Disabled auto white mode in segments with no RGB bus
-   Fixed hostname string not 0-terminated 
-   Fixed Popcorn mode not lighting first LED on pop

#### Build 2203060

-   Dynamic hiding of unused color controls in UI (PR #2567)
-   Removed native Cronixie support and added Cronixie usermod
-   Fixed disabled timed preset expanding calendar
-   Fixed Color Order setting shown for analog busses
-   Fixed incorrect operator (#2566)

#### Build 2203011

-   IR rewrite (PR #2561), supports CCT
-   Added locate button to Time settings
-   CSS fixes and adjustments
-   Consistent Tab indentation in index JS and CSS
-   Added initial contribution style guideline

#### Build 2202222

-   Version bump to 0.13.0-b7 "Toki"
-   Fixed HTTP API commands not applying to all selected segments in some conditions
-   Blynk support is not compiled in by default on ESP32 builds

#### Build 2202210

-   Fixed HTTP API commands not applying to all selected segments if called from JSON
-   Improved Stream effects, no longer rely on LED state and won't fade out at low brightness

#### Build 2202200

-   Added `info.leds.seglc` per-segment light capability info (PR #2552)
-   Fixed `info.leds.rgbw` behavior
-   Segment bounds sync (PR #2547)
-   WebSockets auto reconnection and error handling
-   Disable relay pin by default (PR #2531)
-   Various fixes (ESP32 touch pin 33, floats, PR #2530, #2534, #2538)
-   Deprecated `info.leds.cct`, `info.leds.wv` and `info.leds.rgbw`
-   Deprecated `/url` endpoint

#### Build 2202030

-   Switched to binary format for WebSockets peek (PR #2516)
-   Playlist bugfix
-   Added `extractModeName()` utility function
-   Added serial out (PR #2517)
-   Added configurable baud rate

#### Build 2201260

-   Initial ESP32-C3 and ESP32-S2 support (PRs #2452, #2454, #2502)
-   Full segment sync (PR #2427)
-   Allow overriding of color order by ranges (PR #2463) 
-   Added white channel to Peek

#### Build 2112080

-   Version bump to 0.13.0-b6 "Toki"
-   Added "ESP02" (ESP8266 with 2M of flash) to PIO/release binaries

#### Build 2112070

-   Added new effect "Fairy", replacing "Police All"
-   Added new effect "Fairytwinkle", replacing "Two Areas"
-   Static single JSON buffer (performance and stability improvement) (PR #2336)

#### Build 2112030

-   Fixed ESP32 crash on Colortwinkles brightness change
-   Fixed setting picker to black resetting hue and saturation
-   Fixed auto white mode not saved to config

#### Build 2111300

-   Added CCT and white balance correction support (PR #2285)
-   Unified UI slider style
-   Added LED settings config template upload

#### Build 2111220

-   Fixed preset cycle not working from preset called by UI
-   Reintroduced permanent min. and max. cycle bounds

#### Build 2111190

-   Changed default ESP32 LED pin from 16 to 2
-   Renamed "Running 2" to "Chase 2"
-   Renamed "Tri Chase" to "Chase 3"

#### Build 2111170

-   Version bump to 0.13.0-b5 "Toki"
-   Improv Serial support (PR #2334)
-   Button improvements (PR #2284)
-   Added two time zones (PR #2264, 2311)
-   JSON in/decrementing support for brightness and presets
-   Fixed no gamma correction for JSON individual LED control
-   Preset cycle bugfix
-   Removed ledCount
-   LED settings buffer bugfix
-   Network pin conflict bugfix
-   Changed default ESP32 partition layout to 4M, 1M FS

#### Build 2110110

-   Version bump to 0.13.0-b4 "Toki"
-   Added option for bus refresh if off (PR #2259)
-   New auto segment logic
-   Fixed current calculations for virtual or non-linear configs (PR #2262)

#### Build 2110060

-   Added virtual network DDP busses (PR #2245)
-   Allow playlist as end preset in playlist
-   Improved bus start field UX
-   Pin reservations improvements (PR #2214)

#### Build 2109220

-   Version bump to 0.13.0-b3 "Toki"
-   Added segment names (PR #2184)
-   Improved Police and other effects (PR #2184)
-   Reverted PR #1902 (Live color correction - will be implemented as usermod) (PR #2175)
-   Added transitions for segment on/off
-   Improved number of sparks/stars in Fireworks effect with low number of segments
-   Fixed segment name edit pencil disappearing with request
-   Fixed color transition active even if the segment is off
-   Disallowed file upload with OTA lock active
-   Fixed analog invert option missing (PR #2219)

#### Build 2109100

-   Added an auto create segments per bus setting
-   Added 15 new palettes from SR branch (PR #2134)
-   Fixed segment runtime not reset on FX change via HTTP API
-   Changed AsyncTCP dependency to pbolduc fork v1.2.0

#### Build 2108250

-   Added Sync groups (PR #2150)
-   Added JSON API over Serial support
-   Live color correction (PR #1902)

#### Build 2108180

-   Fixed JSON IR remote not working with codes greater than 0xFFFFFF (fixes #2135)
-   Fixed transition 0 edge case

#### Build 2108170

-   Added application level pong websockets reply (#2139)
-   Use AsyncTCP 1.0.3 as it mitigates the flickering issue from 0.13.0-b2
-   Fixed transition manually updated in preset overridden by field value

#### Build 2108050

-   Fixed undesirable color transition from Orange to boot preset color on first boot
-   Removed misleading Delete button on new playlist with one entry
-   Updated NeoPixelBus to 2.6.7 and AsyncTCP to 1.1.1

#### Build 2107230

-   Added skinning (extra custom CSS) (PR #2084)
-   Added presets/config backup/restore (PR #2084)
-   Added option for using length instead of Stop LED in UI (PR #2048)
-   Added custom `holidays.json` holiday list (PR #2048)

#### Build 2107100

-   Version bump to 0.13.0-b2 "Toki"
-   Accept hex color strings in individual LED API
-   Fixed transition property not applying unless power/bri/color changed next
-   Moved transition field below segments (temporarily)
-   Reduced unneeded websockets pushes

#### Build 2107091

-   Fixed presets using wrong call mode (e.g. causing buttons to send UDP under direct change type)
-   Increased hue buffer
-   Renamed `NOTIFIER_CALL_MODE_` to `CALL_MODE_`

#### Build 2107090

-   Busses extend total configured LEDs if required
-   Fixed extra button pins defaulting to 0 on first boot

#### Build 2107080

-   Made Peek use the main websocket connection instead of opening a second one
-   Temperature usermod fix (from @blazoncek's dev branch)

#### Build 2107070

-   More robust initial resource loading in UI
-   Added `getJsonValue()` for usermod config parsing (PR #2061)
-   Fixed preset saving over websocket
-   Alpha ESP32 S2 support (filesystem does not work) (PR #2067)

#### Build 2107042

-   Updated ArduinoJson to 6.18.1
-   Improved Twinkleup effect
-   Fixed preset immediately deselecting when set via HTTP API `PL=`

#### Build 2107041

-   Restored support for "PL=~" mistakenly removed in 2106300
-   JSON IR improvements

#### Build 2107040

-   Playlist entries are now more compact
-   Added the possibility to enter negative numbers for segment offset

#### Build 2107021

-   Added WebSockets support to UI

#### Build 2107020

-   Send websockets on every state change
-   Improved Aurora effect

#### Build 2107011

-   Added MQTT button feedback option (PR #2011)

#### Build 2107010

-   Added JSON IR codes (PR #1941)
-   Adjusted the width of WiFi and LED settings input fields
-   Fixed a minor visual issue with slider trail not reaching thumb on low values

#### Build 2106302

-   Fixed settings page broken by using "%" in input fields

#### Build 2106301

-   Fixed a problem with disabled buttons reverting to pin 0 causing conflict

#### Build 2106300

-   Version bump to 0.13.0-b0 "Toki"
-   BREAKING: Removed preset cycle (use playlists)
-   BREAKING: Removed `nl.fade`, `leds.pin` and `ccnf` from JSON API
-   Added playlist editor UI
-   Reordered segment UI and added offset field
-   Raised maximum MQTT password length to 64 (closes #1373)

#### Build 2106290

-   Added Offset to segments, allows shifting the LED considered first within a segment
-   Added `of` property to seg object in JSON API to set offset
-   Usermod settings improvements (PR #2043, PR #2045)

#### Build 2106250

-   Fixed preset only disabling on second effect/color change

#### Build 2106241

-   BREAKING: Added ability for usermods to force a config save if config incomplete. `readFromConfig()` needs to return a `bool` to indicate if the config is complete
-   Updated usermods implementing `readFromConfig()`
-   Auto-create segments based on configured busses

#### Build 2106200

-   Added 2 Ethernet boards and split Ethernet configs into separate file

#### Build 2106180

-   Fixed DOS on Chrome tab restore causing reboot

#### Build 2106170

-   Optimized JSON buffer usage (pre-serialized color arrays)

#### Build 2106140

-   Updated main logo
-   Reduced flash usage by 0.8kB by using 8-bit instead of 32-bit PNGs for welcome and 404 pages
-   Added a check to stop Alexa reporting an error if state set by macro differs from the expected state

#### Build 2106100

-   Added support for multiple buttons with various types (PR #1977)
-   Fixed infinite playlists (PR #2020)
-   Added `r` to playlist object, allows for shuffle regardless of the `repeat` value
-   Improved accuracy of NTP time sync
-   Added possibility for WLED UDP sync to sync system time
-   Improved UDP sync accuracy, if both sender and receiver are NTP synced
-   Fixed a cache issue with restored tabs
-   Cache CORS request
-   Disable WiFi sleep by default on ESP32

#### Build 2105230

-   No longer retain MQTT `/v` topic to alleviate storage loads on MQTT broker
-   Fixed Sunrise calculation (atan_t approx. used outside of value range)

#### Build 2105200

-   Fixed WS281x output on ESP32
-   Fixed potential out-of-bounds write in MQTT
-   Fixed IR pin not changeable if IR disabled
-   Fixed XML API <wv> containing -1 on Manual only RGBW mode (see #888, #1783)

#### Build 2105171

-   Always copy MQTT payloads to prevent non-0-terminated strings
-   Updated ArduinoJson to 6.18.0
-   Added experimental support for `{"on":"t"}` to toggle on/off state via JSON

#### Build 2105120

-   Fixed possibility of non-0-terminated MQTT payloads
-   Fixed two warnings regarding integer comparison

#### Build 2105112

-   Usermod settings page no usermods message
-   Lowered min speed for Drip effect

#### Build 2105111

-   Fixed various Codacy code style and logic issues

#### Build 2105110

-   Added Usermod settings page and configurable usermods (PR #1951)
-   Added experimental `/json/cfg` endpoint for changing settings from JSON (see #1944, not part of official API)

#### Build 2105070

-   Fixed not turning on after pressing "Off" on IR remote twice (#1950)
-   Fixed OTA update file selection from Android app (TODO: file type verification in JS, since android can't deal with accept='.bin' attribute)

#### Build 2104220

-   Version bump to 0.12.1-b1 "Hikari"
-   Release and build script improvements (PR #1844)

#### Build 2104211

-   Replace default TV simulator effect with the version that saves 18k of flash and appears visually identical

#### Build 2104210

-   Added `tb` to JSON state, allowing setting the timebase (set tb=0 to start e.g. wipe effect from the beginning). Receive only.
-   Slightly raised Solid mode refresh rate to work with LEDs (TM1814) that require refresh rates of at least 2fps
-   Added sunrise and sunset calculation to the backup JSON time source

#### Build 2104151

-   `NUM_STRIPS` no longer required with compile-time strip defaults
-   Further optimizations in wled_math.h

#### Build 2104150

-   Added ability to add multiple busses as compile time defaults using the esp32_multistrip usermod define syntax

#### Build 2104141

-   Reduced memory usage by 540b by switching to a different trigonometric approximation

#### Build 2104140

-   Added dynamic location-based Sunrise/Sunset macros (PR #1889)
-   Improved seasonal background handling (PR #1890)
-   Fixed instance discovery not working if MQTT not compiled in
-   Fixed Button, IR, Relay pin not assigned by default (resolves #1891)

#### Build 2104120

-   Added switch support (button macro is switch closing action, long press macro switch opening)
-   Replaced Circus effect with new Running Dual effect (Circus is Tricolor Chase with Red/White/Black)
-   Fixed ledmap with multiple segments (PR #1864)

#### Build 2104030

-   Fixed ESP32 crash on Drip effect with reversed segment (#1854)
-   Added flag `WLED_DISABLE_BROWNOUT_DET` to disable ESP32 brownout detector (off by default)

### WLED release 0.12.0

#### Build 2104020

-   Allow clearing button/IR/relay pin on platforms that don't support negative numbers
-   Removed AUX pin
-   Hid some easter eggs, only to be found at easter

### Development versions between 0.11.1 and 0.12.0 releases

#### Build 2103310

-   Version bump to 0.12.0 "Hikari"
-   Fixed LED settings submission in iOS app

#### Build 2103300

-   Version bump to 0.12.0-b5 "Hikari"
-   Update to core espressif32@3.2
-   Fixed IR pin not configurable

#### Build 2103290

-   Version bump to 0.12.0-b4 "Hikari"
-   Experimental use of espressif32@3.1.1
-   Fixed RGBW mode disabled after LED settings saved
-   Fixed infrared support not compiled in if IRPIN is not defined

#### Build 2103230

-   Fixed current estimation

#### Build 2103220

-   Version bump to 0.12.0-b2 "Hikari"
-   Worked around an issue causing a critical decrease in framerate (wled.cpp l.240 block)
-   Bump to Espalexa v2.7.0, fixing discovery

#### Build 2103210

-   Version bump to 0.12.0-b1 "Hikari"
-   More colors visible on Palette preview
-   Fixed chevron icon not included
-   Fixed color order override
-   Cleanup

#### Build 2103200

-   Version bump to 0.12.0-b0 "Hikari"
-   Added palette preview and search (PR #1637)
-   Added Reverse checkbox for PWM busses - reverses logic level for on
-   Fixed various problems with the Playlist feature (PR #1724)
-   Replaced "Layer" icon with "i" icon for Info button
-   Chunchun effect more fitting for various segment lengths (PR #1804)
-   Removed global reverse (in favor of individual bus reverse)
-   Removed some unused icons from UI icon font

#### Build 2103130

-   Added options for Auto Node discovery
-   Optimized strings (no string both F() and raw)

#### Build 2103090

-   Added Auto Node discovery (PR #1683)
-   Added tooltips to quick color selectors for accessibility

#### Build 2103060

-   Auto start field population in bus config

#### Build 2103050

-   Fixed incorrect over-memory indication in LED settings on ESP32

#### Build 2103041

-   Added destructor for BusPwm (fixes #1789)

#### Build 2103040

-   Fixed relay mode inverted when upgrading from 0.11.0
-   Fixed no more than 2 pins per bus configurable in UI
-   Changed to non-linear IR brightness steps (PR #1742)
-   Fixed various warnings (PR #1744)
-   Added UDP DNRGBW Mode (PR #1704)
-   Added dynamic LED mapping with ledmap.json file (PR #1738)
-   Added support for QuinLED-ESP32-Ethernet board
-   Added support for WESP32 ethernet board (PR #1764)
-   Added Caching for main UI (PR #1704)
-   Added Tetrix mode (PR #1729)
-   Removed Merry Christmas mode (use "Chase 2" - called Running 2 before 0.13.0)
-   Added memory check on Bus creation

#### Build 2102050

-   Version bump to 0.12.0-a0 "Hikari"
-   Added FPS indication in info
-   Bumped max outputs from 7 to 10 busses for ESP32

#### Build 2101310

-   First alpha configurable multipin

#### Build 2101130

-   Added color transitions for all segments and slots and for segment brightness
-   Fixed bug that prevented setting a boot preset higher than 25

#### Build 2101040

-   Replaced Red & Blue effect with Aurora effect (PR #1589)
-   Fixed HTTP changing segments uncommanded (#1618)
-   Updated copyright year and contributor page link

#### Build 2012311

-   Fixed Countdown mode

#### Build 2012310

-   (Hopefully actually) fixed display of usermod values in info screen

#### Build 2012240

-   Fixed display of usermod values in info screen
-   4 more effects now use FRAMETIME
-   Remove unsupported environments from platformio.ini

#### Build 2012210

-   Split index.htm in separate CSS + JS files (PR #1542)
-   Minify UI HTML, saving >1.5kB flash
-   Fixed JShint warnings

#### Build 2012180

-   Boot brightness 0 will now use the brightness from preset
-   Add iOS scrolling momentum (from PR #1528)

### WLED release 0.11.1

#### Build 2012180

-   Release of WLED 0.11.1 "Mirai"
-   Fixed AP hide not saving (fixes #1520)
-   Fixed MQTT password re-transmitted to HTML
-   Hide Update buttons while uploading, accept .bin
-   Make sure AP password is at least 8 characters long

### Development versions after 0.11.0 release

#### Build 2012160

-   Bump Espalexa to 2.5.0, fixing discovery (PR Espalexa/#152, originally PR #1497)

#### Build 2012150

-   Added Blends FX (PR #1491)
-   Fixed an issue that made it impossible to deactivate timed presets

#### Build 2012140

-   Added Preset ID quick display option (PR #1462)
-   Fixed LEDs not turning on when using gamma correct brightness and LEDPIN 2 (default)
-   Fixed notifier applying main segment to selected segments on notification with FX/Col disabled 

#### Build 2012130

-   Fixed RGBW mode not saved between reboots (fixes #1457)
-   Added brightness scaling in palette function for default (PR #1484)

#### Build 2012101

-   Fixed preset cycle default duration rounded down to nearest 10sec interval (#1458)
-   Enabled E1.31/DDP/Art-Net in AP mode

#### Build 2012100

-   Fixed multi-segment preset cycle
-   Fixed EEPROM (pre-0.11 settings) not cleared on factory reset
-   Fixed an issue with intermittent crashes on FX change (PR #1465)
-   Added function to know if strip is updating (PR #1466)
-   Fixed using colorwheel sliding the UI (PR #1459)
-   Fixed analog clock settings not saving (PR #1448)
-   Added Temperature palette (PR #1430)
-   Added Candy cane FX (PR #1445)

#### Build 2012020

-   UDP `parsePacket()` with sync disabled (#1390)
-   Added Multi RGBW DMX mode (PR #1383)

#### Build 2012010

-   Fixed compilation for analog (PWM) LEDs

### WLED version 0.11.0

#### Build 2011290

-   Release of WLED 0.11.0 "Mirai"
-   Workaround for weird empty %f Espalexa issue
-   Fixed crash on saving preset with HTTP API `PS`
-   Improved performance for color changes in non-main segment

#### Build 2011270

-   Added tooltips for speed and intensity sliders (PR #1378)
-   Moved color order to NpbWrapper.h
-   Added compile time define to override the color order for a specific range

#### Build 2011260

-   Add `live` property to state, allowing toggling of realtime (not incl. in state resp.)
-   PIO environment changes

#### Build 2011230

-   Version bump to 0.11.0 "Mirai"
-   Improved preset name sorting
-   Fixed Preset cycle not working beyond preset 16

### Development versions between 0.10.2 and 0.11.0 releases

#### Build 2011220

-   Fixed invalid save when modifying preset before refresh (might be related to #1361)
-   Fixed brightness factor ignored on realtime timeout (fixes #1363)
-   Fixed Phase and Chase effects with LED counts >256 (PR #1366)

#### Build 2011210

-   Fixed Brightness slider beneath color wheel not working (fixes #1360)
-   Fixed invalid UI state after saving modified preset

#### Build 2011200

-   Added HEX color receiving to JSON API with `"col":["RRGGBBWW"]` format
-   Moved Kelvin color receiving in JSON API from `"col":[[val]]` to `"col":[val]` format
    _Notice:_ This is technically a breaking change. Since no release was made since the introduction and the Kelvin property was not previously documented in the wiki,
    impact should be minimal. 
-   BTNPIN can now be disabled by setting to -1 (fixes #1237)

#### Build 2011180

-   Platformio.ini updates and streamlining (PR #1266)
-   my_config.h custom compile settings system (not yet used for much, adapted from PR #1266)
-   Added Hawaii timezone (HST)
-   Linebreak after 5 quick select buttons

#### Build 2011154

-   Fixed RGBW saved incorrectly
-   Fixed pmt caching requesting /presets.json too often
-   Fixed deEEP not copying the first segment of EEPROM preset 16

#### Build 2011153

-   Fixed an ESP32 end-of-file issue
-   Fixed strip.isRgbw not read from cfg.json

#### Build 2011152

-   Version bump to 0.11.0p "Mirai"
-   Increased max. num of segments to 12 (ESP8266) / 16 (ESP32)
-   Up to 250 presets stored in the `presets.json` file in filesystem
-   Complete overhaul of the Presets UI tab
-   Updated iro.js to v5 (fixes black color wheel)
-   Added white temperature slider to color wheel
-   Add JSON settings serialization/deserialization to cfg.json and wsec.json
-   Added deEEP to convert the EEPROM settings and presets to files
-   Playlist support - JSON only for now
-   New v2 usermod methods `addToConfig()` and `readFromConfig()` (see EXAMPLE_v2 for doc)
-   Added Ethernet support for ESP32 (PR #1316)
-   IP addresses are now handled by the `Network` class
-   New `esp32_poe` PIO environment
-   Use EspAsyncWebserver Aircoookie fork v.2.0.0 (hiding wsec.json)
-   Removed `WLED_DISABLE_FILESYSTEM` and `WLED_ENABLE_FS_SERVING` defines as they are now required
-   Added pin manager
-   UI performance improvements (no drop shadows)
-   More explanatory error messages in UI
-   Improved candle brightness
-   Return remaining nightlight time `nl.rem` in JSON API (PR #1302)
-   UI sends timestamp with every command, allowing for timed presets without using NTP
-   Added gamma calculation (yet unused)
-   Added LED type definitions to const.h (yet unused)
-   Added nicer 404 page
-   Removed `NP` and `MS=` macro HTTP API commands
-   Removed macros from Time settings

#### Build 2011120

-   Added the ability for the /api MQTT topic to receive JSON API payloads

#### Build 2011040

-   Inverted Rain direction (fixes #1147)

#### Build 2011010

-   Re-added previous C9 palette
-   Renamed new C9 palette

#### Build 2010290

-   Colorful effect now supports palettes
-   Added C9 2 palette (#1291)
-   Improved C9 palette brightness by 12%
-   Disable onboard LED if LEDs are off (PR #1245)
-   Added optional status LED (PR #1264)
-   Realtime max. brightness now honors brightness factor (fixes #1271)
-   Updated ArduinoJSON to 6.17.0

#### Build 2010020

-   Fixed interaction of `T` and `NL` HTTP API commands (#1214)
-   Fixed an issue where Sunrise mode nightlight does not activate if toggled on simultaneously 

#### Build 2009291

-   Fixed MQTT bootloop (no F() macro, #1199)

#### Build 2009290

-   Added basic DDP protocol support
-   Added Washing Machine effect (PR #1208)

#### Build 2009260

-   Added Loxone parser (PR #1185)
-   Added support for kelvin input via `K=` HTTP and `"col":[[val]]` JSON API calls
    _Notice:_ `"col":[[val]]` removed in build 2011200, use `"col":[val]`
-   Added supplementary UDP socket (#1205)
-   TMP2.net receivable by default
-   UDP sockets accept HTTP and JSON API commands
-   Fixed missing timezones (#1201)

#### Build 2009202

-   Fixed LPD8806 compilation

#### Build 2009201

-   Added support for preset cycle toggling using CY=2
-   Added ESP32 touch pin support (#1190)
-   Fixed modem sleep on ESP8266 (#1184)

#### Build 2009200

-   Increased available heap memory by 4kB
-   Use F() macro for the majority of strings
-   Restructure timezone code
-   Restructured settings saved code
-   Updated ArduinoJSON to 6.16.1

#### Build 2009170

-   New WLED logo on Welcome screen (#1164)
-   Fixed 170th pixel dark in E1.31

#### Build 2009100

-   Fixed sunrise mode not reinitializing
-   Fixed passwords not clearable

#### Build 2009070

-   New Segments are now initialized with default speed and intensity

#### Build 2009030

-   Fixed bootloop if mDNS is used on builds without OTA support

### WLED version 0.10.2

#### Build 2008310

-   Added new logo
-   Maximum GZIP compression (#1126)
-   Enable WebSockets by default

### Development versions between 0.10.0 and 0.10.2 releases

#### Build 2008300

-   Added new UI customization options to UI settings
-   Added Dancing Shadows effect (#1108)
-   Preset cycle is now paused if lights turned off or nightlight active
-   Removed `esp01` and `esp01_ota` envs from travis build (need too much flash)

#### Build 2008290

-   Added individual LED control support to JSON API
-   Added internal Segment Freeze/Pause option

#### Build 2008250

-   Made `platformio_override.ini` example easier to use by including the `default_envs` property
-   FastLED uses `now` as timer, so effects using e.g. `beatsin88()` will sync correctly
-   Extended the speed range of Pacifica effect
-   Improved TPM2.net receiving (#1100)
-   Fixed exception on empty MQTT payload (#1101)

#### Build 2008200

-   Added segment mirroring to web UI
-   Fixed segment mirroring when in reverse mode

#### Build 2008140

-   Removed verbose live mode info from `<ds>` in HTTP API response

#### Build 2008100

-   Fixed Auto White mode setting (fixes #1088)

#### Build 2008070

-   Added segment mirroring (`mi` property) (#1017)
-   Fixed DMX settings page not displayed (#1070)
-   Fixed ArtNet multi universe and improve code style (#1076)
-   Renamed global var `local` to `localTime` (#1078)

#### Build 2007190

-   Fixed hostname containing illegal characters (#1035)

#### Build 2006251

-   Added `SV=2` to HTTP API, allow selecting single segment only

#### Build 2006250

-   Fix Alexa not turning off white channel (fixes #1012)

#### Build 2006220

-   Added Sunrise nightlight mode
-   Added Chunchun effect
-   Added `LO` (live override) command to HTTP API
-   Added `mode` to `nl` object of JSON state API, deprecating `fade`
-   Added light color scheme support to web UI (click sun next to brightness slider)
-   Added option to hide labels in web UI (click flame icon next to intensity slider)
-   Added hex color input (click palette icon next to palette select) (resolves #506)
-   Added support for RGB sliders (need to set in localstorage)
-   Added support for custom background color or image (need to set in localstorage)
-   Added option to hide bottom tab bar in PC mode (need to set in localstorage)
-   Fixed transition lag with multiple segments (fixes #985)
-   Changed Nightlight wording (resolves #940)

#### Build 2006060

-   Added five effects by Andrew Tuline (Phased, Phased Noise, Sine, Noise Pal and Twinkleup)
-   Added two new effects by Aircoookie (Sunrise and Flow)
-   Added US-style sequence to traffic light effect
-   Merged pull request #964 adding 9 key IR remote

#### Build 2005280

-   Added v2 usermod API
-   Added v2 example usermod `usermod_v2_example` in the usermods folder as prelimary documentation
-   Added DS18B20 Temperature usermod with Info page support
-   Disabled MQTT on ESP01 build to make room in flash

#### Build 2005230

-   Fixed TPM2

#### Build 2005220

-   Added TPM2.NET protocol support (need to set WLED broadcast UDP port to 65506)
-   Added TPM2 protocol support via Serial
-   Support up to 6553 seconds preset cycle durations (backend, NOT yet in UI)
-   Merged pull request #591 fixing WS2801 color order
-   Merged pull request #858 adding fully featured travis builds
-   Merged pull request #862 adding DMX proxy feature

#### Build 2005100

-   Update to Espalexa v2.4.6 (+1.6kB free heap memory)
-   Added `m5atom` PlatformIO environment

#### Build 2005090

-   Default to ESP8266 Arduino core v2.7.1 in PlatformIO
-   Fixed Preset Slot 16 always indicating as empty (#891)
-   Disabled Alexa emulation by default (causes bootloop for some users)
-   Added BWLT11 and SHOJO_PCB defines to NpbWrapper
-   Merged pull request #898 adding Solid Glitter effect

### WLED version 0.10.0

#### Build 2005030

-   DMX Single RGW and Single DRGB modes now support an additional white channel
-   Improved palettes derived from set colors and changed their names

### Development versions between 0.9.1 and 0.10.0 release

#### Build 2005020

-   Added ACST and ACST/ACDT timezones

#### Build 2005010

-   Added module info page to web UI
-   Added realtime override functionality to web UI
-   Added individual segment power and brightness to web UI
-   Added feature to one-click select single segment only by tapping segment name
-   Removed palette jumping to default if color is changed

#### Build 2004300

-   Added realtime override option and `lor` JSON property
-   Added `lm` (live mode) and `lip` (live IP) properties to info in JSON API
-   Added reset commands to APIs
-   Added `json/si`, returning state and info, but no FX or Palette lists
-   Added rollover detection to millis(). Can track uptimes longer than 49 days
-   Attempted to fix Wifi issues with Unifi brand APs

#### Build 2004230

-   Added brightness and power for individual segments
-   Added `on` and `bri` properties to Segment object in JSON API
-   Added `C3` an `SB` commands to HTTP get API
-   Merged pull request #865 for 5CH_Shojo_PCB environment

#### Build 2004220

-   Added Candle Multi effect
-   Added Palette capability to Pacifica effect

#### Build 2004190

-   Added TM1814 type LED defines

#### Build 2004120

-   Added Art-Net support
-   Added OTA platform to platformio.ini

#### Build 2004100

-   Fixed DMX output compilation
-   Added DMX start LED setting

#### Build 2004061

-   Fixed RBG and BGR getPixelColor (#825)
-   Improved formatting

#### Build 2004060

-   Consolidated global variables in wled.h

#### Build 2003300

-   Major change of project structure from .ino to .cpp and func_declare.h

#### Build 2003262

-   Fixed compilation for Analog LEDs
-   Fixed sync settings network port fields too small

#### Build 2003261

-   Fixed live preview not displaying whole light if over 255 LEDs

#### Build 2003251

-   Added Pacifica effect (tentative, doesn't yet support other colors)
-   Added Atlantica palette
-   Fixed ESP32 build of Espalexa

#### Build 2003222

-   Fixed Alexa Whites on non-RGBW lights (bump Espalexa to 2.4.5)

#### Build 2003221

-   Moved Cronixie driver from FX library to drawOverlay handler

#### Build 2003211

-   Added custom mapping compile define to FX_fcn.h
-   Merged pull request #784 by @TravisDean: Fixed initialization bug when toggling skip first
-   Added link to youtube videos by Room31 to readme

#### Build 2003141

-   Fixed color of main segment returned in JSON API during transition not being target color (closes #765)
-   Fixed arlsLock() being called after pixels set in E1.31 (closes #772)
-   Fixed HTTP API calls not having an effect if no segment selected (now applies to main segment)

#### Build 2003121

-   Created changelog.md - make tracking changes to code easier
-   Merged pull request #766 by @pille: Fix E1.31 out-of sequence detection
<|MERGE_RESOLUTION|>--- conflicted
+++ resolved
@@ -1,17 +1,14 @@
 ## WLED changelog
 
-<<<<<<< HEAD
+#### Build 2312230
+-   Version bump: 0.14.1-b2
+-   Fix for Pixel Magic button
+-   Fix for #2922 (option to force WiFi PHY mode to G on ESP8266)
+-   Fix for #3601, #3400 (incorrect sunrise/sunset, #3612 by @softhack007)
+
 #### Build 2312180
 -   Bugfixes (#3593, #3490, #3573, #3517, #3561, #3555, #3541, #3536, #3515, #3522, #3533, #3508)
 -   Various other internal cleanups and optimisations
-=======
-#### Build 2312220
--   Version bump: 0.14.1-b2
--   Fix for Pixel Magic button
-
-#### Build 2311280
--   Bugfixes (#3593, #3490, #3573, #3517, #3561, #3555, #3541, #3536, #3515, #3522, #3533, #3508)
->>>>>>> 1900686b
 
 #### Build 2311160
 -   Version bump: 0.14.1-b1
