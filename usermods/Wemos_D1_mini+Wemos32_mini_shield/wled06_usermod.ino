#include <U8x8lib.h> // from https://github.com/olikraus/u8g2/
#include <DallasTemperature.h> //Dallastemperature sensor
#ifdef ARDUINO_ARCH_ESP32 //ESP32 boards
uint8_t SCL_PIN = 22; 
<<<<<<< HEAD
uint8_t SDA_PIN = 21; 
=======
uint8_t SDA_PIN = 21;
>>>>>>> 81176bc4
OneWire oneWire(23);
#else //ESP8266 boards
uint8_t SCL_PIN = 5;
uint8_t SDA_PIN = 4;
// uint8_t RST_PIN = 16; // Uncoment for Heltec WiFi-Kit-8
OneWire oneWire(13);
#endif
//The SCL and SDA pins are defined here.
//ESP8266 Wemos D1 mini board use SCL=5 SDA=4 while ESP32 Wemos32 mini board use SCL=22 SDA=21
#define U8X8_PIN_SCL SCL_PIN
#define U8X8_PIN_SDA SDA_PIN

// Dallas sensor
DallasTemperature sensor(&oneWire);
long temptimer = millis();
long lastMeasure = 0;
#define Celsius // Show temperature mesaurement in Celcius otherwise is in Fahrenheit 

// If display does not work or looks corrupted check the
// constructor reference:
// https://github.com/olikraus/u8g2/wiki/u8x8setupcpp
// or check the gallery:
// https://github.com/olikraus/u8g2/wiki/gallery
// --> First choise of cheap I2C OLED 128X32 0.91"
U8X8_SSD1306_128X32_UNIVISION_HW_I2C u8x8(U8X8_PIN_NONE, U8X8_PIN_SCL, U8X8_PIN_SDA); // Pins are Reset, SCL, SDA
// --> Second choise of cheap I2C OLED 128X64 0.96" or 1.3"
//U8X8_SSD1306_128X64_NONAME_HW_I2C u8x8(U8X8_PIN_NONE, U8X8_PIN_SCL, U8X8_PIN_SDA); // Pins are Reset, SCL, SDA
// gets called once at boot. Do all initialization that doesn't depend on
// network here
void userSetup() {
  sensor.begin(); //Start Dallas temperature sensor
  u8x8.begin();
  u8x8.setPowerSave(0);
  u8x8.setFlipMode(1);
  u8x8.setContrast(10); //Contrast setup will help to preserve OLED lifetime. In case OLED need to be brighter increase number up to 255
  u8x8.setFont(u8x8_font_chroma48medium8_r);
  u8x8.drawString(0, 0, "Loading...");
}

// gets called every time WiFi is (re-)connected. Initialize own network
// interfaces here
void userConnected() {}

// needRedraw marks if redraw is required to prevent often redrawing.
bool needRedraw = true;

// Next variables hold the previous known values to determine if redraw is
// required.
String knownSsid = "";
IPAddress knownIp;
uint8_t knownBrightness = 0;
uint8_t knownMode = 0;
uint8_t knownPalette = 0;

long lastUpdate = 0;
long lastRedraw = 0;
bool displayTurnedOff = false;
// How often we are redrawing screen
#define USER_LOOP_REFRESH_RATE_MS 5000

void userLoop() {

//----> Dallas temperature sensor MQTT publishing
  temptimer = millis();  
// Timer to publishe new temperature every 60 seconds
  if (temptimer - lastMeasure > 60000) 
  {
    lastMeasure = temptimer;    
//Check if MQTT Connected, otherwise it will crash the 8266
    if (mqtt != nullptr)
    {
      sensor.requestTemperatures();
//Gets prefered temperature scale based on selection in definitions section
      #ifdef Celsius
      float board_temperature = sensor.getTempCByIndex(0);
      #else
      float board_temperature = sensor.getTempFByIndex(0);
      #endif
//Create character string populated with user defined device topic from the UI, and the read temperature. Then publish to MQTT server.
      char subuf[38];
      strcpy(subuf, mqttDeviceTopic);
      strcat(subuf, "/temperature");
      mqtt->publish(subuf, 0, true, String(board_temperature).c_str());
    }
  }

  // Check if we time interval for redrawing passes.
  if (millis() - lastUpdate < USER_LOOP_REFRESH_RATE_MS) {
    return;
  }
  lastUpdate = millis();
  
  // Turn off display after 3 minutes with no change.
  if(!displayTurnedOff && millis() - lastRedraw > 3*60*1000) {
    u8x8.setPowerSave(1);
    displayTurnedOff = true;
  }

  // Check if values which are shown on display changed from the last time.
  if (((apActive) ? String(apSSID) : WiFi.SSID()) != knownSsid) {
    needRedraw = true;
  } else if (knownIp != (apActive ? IPAddress(4, 3, 2, 1) : WiFi.localIP())) {
    needRedraw = true;
  } else if (knownBrightness != bri) {
    needRedraw = true;
  } else if (knownMode != strip.getMode()) {
    needRedraw = true;
  } else if (knownPalette != strip.getSegment(0).palette) {
    needRedraw = true;
  }

  if (!needRedraw) {
    return;
  }
  needRedraw = false;
  
  if (displayTurnedOff)
  {
    u8x8.setPowerSave(0);
    displayTurnedOff = false;
  }
  lastRedraw = millis();

  // Update last known values.
  #if defined(ESP8266)
  knownSsid = apActive ? WiFi.softAPSSID() : WiFi.SSID();
  #else
  knownSsid = WiFi.SSID();
  #endif
  knownIp = apActive ? IPAddress(4, 3, 2, 1) : WiFi.localIP();
  knownBrightness = bri;
  knownMode = strip.getMode();
  knownPalette = strip.getSegment(0).palette;
  u8x8.clear();
  u8x8.setFont(u8x8_font_chroma48medium8_r);

  // First row with Wifi name
  u8x8.setCursor(1, 0);
  u8x8.print(knownSsid.substring(0, u8x8.getCols() > 1 ? u8x8.getCols() - 2 : 0));
  // Print `~` char to indicate that SSID is longer, than owr dicplay
  if (knownSsid.length() > u8x8.getCols())
    u8x8.print("~");

  // Second row with IP or Psssword
  u8x8.setCursor(1, 1);
  // Print password in AP mode and if led is OFF.
  if (apActive && bri == 0)
    u8x8.print(apPass);
  else
    u8x8.print(knownIp);

  // Third row with mode name
  u8x8.setCursor(2, 2);
  uint8_t qComma = 0;
  bool insideQuotes = false;
  uint8_t printedChars = 0;
  char singleJsonSymbol;

  // Find the mode name in JSON
  for (size_t i = 0; i < strlen_P(JSON_mode_names); i++) {
    singleJsonSymbol = pgm_read_byte_near(JSON_mode_names + i);
    switch (singleJsonSymbol) {
    case '"':
      insideQuotes = !insideQuotes;
      break;
    case '[':
    case ']':
      break;
    case ',':
      qComma++;
    default:
      if (!insideQuotes || (qComma != knownMode))
        break;
      u8x8.print(singleJsonSymbol);
      printedChars++;
    }
    if ((qComma > knownMode) || (printedChars > u8x8.getCols() - 2))
      break;
  }
  // Fourth row with palette name
  u8x8.setCursor(2, 3);
  qComma = 0;
  insideQuotes = false;
  printedChars = 0;
  // Looking for palette name in JSON.
  for (size_t i = 0; i < strlen_P(JSON_palette_names); i++) {
    singleJsonSymbol = pgm_read_byte_near(JSON_palette_names + i);
    switch (singleJsonSymbol) {
    case '"':
      insideQuotes = !insideQuotes;
      break;
    case '[':
    case ']':
      break;
    case ',':
      qComma++;
    default:
      if (!insideQuotes || (qComma != knownPalette))
        break;
      u8x8.print(singleJsonSymbol);
      printedChars++;
    }
    if ((qComma > knownMode) || (printedChars > u8x8.getCols() - 2))
      break;
  }

  u8x8.setFont(u8x8_font_open_iconic_embedded_1x1);
  u8x8.drawGlyph(0, 0, 80); // wifi icon
  u8x8.drawGlyph(0, 1, 68); // home icon
  u8x8.setFont(u8x8_font_open_iconic_weather_2x2);
  u8x8.drawGlyph(0, 2, 66 + (bri > 0 ? 3 : 0)); // sun/moon icon
}<|MERGE_RESOLUTION|>--- conflicted
+++ resolved
@@ -2,11 +2,7 @@
 #include <DallasTemperature.h> //Dallastemperature sensor
 #ifdef ARDUINO_ARCH_ESP32 //ESP32 boards
 uint8_t SCL_PIN = 22; 
-<<<<<<< HEAD
 uint8_t SDA_PIN = 21; 
-=======
-uint8_t SDA_PIN = 21;
->>>>>>> 81176bc4
 OneWire oneWire(23);
 #else //ESP8266 boards
 uint8_t SCL_PIN = 5;
