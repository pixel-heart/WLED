Import('env')
import os
import shutil
import gzip

OUTPUT_DIR = "build_output{}".format(os.path.sep)
#OUTPUT_DIR = os.path.join("build_output")

def _get_cpp_define_value(env, define):
    define_list = [item[-1] for item in env["CPPDEFINES"] if item[0] == define]

    if define_list:
        return define_list[0]

    return None

def _create_dirs(dirs=["map", "release", "firmware"]):
    for d in dirs:
        os.makedirs(os.path.join(OUTPUT_DIR, d), exist_ok=True)

def create_release(source):
<<<<<<< HEAD
    release_name = _get_cpp_define_value(env, "WLED_RELEASE_NAME").replace("\\\"", "")
    if release_name:
=======
    release_name_def = _get_cpp_define_value(env, "WLED_RELEASE_NAME")
    if release_name_def:
        release_name = release_name_def.replace("\\\"", "")
>>>>>>> 5c5b70f5
        version = _get_cpp_define_value(env, "WLED_VERSION")
        release_file = os.path.join(OUTPUT_DIR, "release", f"WLED_{version}_{release_name}.bin")
        release_gz_file = release_file + ".gz"
        print(f"Copying {source} to {release_file}")
        shutil.copy(source, release_file)
        bin_gzip(release_file, release_gz_file)
    else:
        variant = env["PIOENV"]
        bin_file = "{}firmware{}{}.bin".format(OUTPUT_DIR, os.path.sep, variant)
        print(f"Copying {source} to {bin_file}")
        shutil.copy(source, bin_file)

def bin_rename_copy(source, target, env):
    _create_dirs()
    variant = env["PIOENV"]
    builddir = os.path.join(env["PROJECT_BUILD_DIR"],  variant)
    source_map = os.path.join(builddir, env["PROGNAME"] + ".map")

    # create string with location and file names based on variant
    map_file = "{}map{}{}.map".format(OUTPUT_DIR, os.path.sep, variant)

    create_release(str(target[0]))

    # copy firmware.map to map/<variant>.map
    if os.path.isfile("firmware.map"):
        print("Found linker mapfile firmware.map")
        shutil.copy("firmware.map", map_file)
    if os.path.isfile(source_map):
        print(f"Found linker mapfile {source_map}")
        shutil.copy(source_map, map_file)

def bin_gzip(source, target):
    # only create gzip for esp8266
    if not env["PIOPLATFORM"] == "espressif8266":
        return
    
    print(f"Creating gzip file {target} from {source}")
    with open(source,"rb") as fp:
        with gzip.open(target, "wb", compresslevel = 9) as f:
            shutil.copyfileobj(fp, f)

env.AddPostAction("$BUILD_DIR/${PROGNAME}.bin", bin_rename_copy)<|MERGE_RESOLUTION|>--- conflicted
+++ resolved
@@ -19,14 +19,9 @@
         os.makedirs(os.path.join(OUTPUT_DIR, d), exist_ok=True)
 
 def create_release(source):
-<<<<<<< HEAD
-    release_name = _get_cpp_define_value(env, "WLED_RELEASE_NAME").replace("\\\"", "")
-    if release_name:
-=======
     release_name_def = _get_cpp_define_value(env, "WLED_RELEASE_NAME")
     if release_name_def:
         release_name = release_name_def.replace("\\\"", "")
->>>>>>> 5c5b70f5
         version = _get_cpp_define_value(env, "WLED_VERSION")
         release_file = os.path.join(OUTPUT_DIR, "release", f"WLED_{version}_{release_name}.bin")
         release_gz_file = release_file + ".gz"
