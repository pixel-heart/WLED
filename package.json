--- conflicted
+++ resolved
@@ -1,10 +1,6 @@
 {
   "name": "wled",
-<<<<<<< HEAD
-  "version": "0.12.1-a0",
-=======
-  "version": "0.12.1-b1",
->>>>>>> ced0cc1b
+  "version": "0.12.1-a1",
   "description": "Tools for WLED project",
   "main": "tools/cdata.js",
   "directories": {
