#include "wled.h"

/*
 * UDP sync notifier / Realtime / Hyperion / TPM2.NET
 */

#define UDP_SEG_SIZE 28
#define SEG_OFFSET (41+(MAX_NUM_SEGMENTS*UDP_SEG_SIZE))
#define WLEDPACKETSIZE (41+(MAX_NUM_SEGMENTS*UDP_SEG_SIZE)+0)
#define UDP_IN_MAXSIZE 1472
#define PRESUMED_NETWORK_DELAY 3 //how many ms could it take on avg to reach the receiver? This will be added to transmitted times

void notify(byte callMode, bool followUp)
{
  if (!udpConnected) return;
  if (!syncGroups) return;
  switch (callMode)
  {
    case CALL_MODE_INIT:          return;
    case CALL_MODE_DIRECT_CHANGE: if (!notifyDirect) return; break;
    case CALL_MODE_BUTTON:        if (!notifyButton) return; break;
    case CALL_MODE_BUTTON_PRESET: if (!notifyButton) return; break;
    case CALL_MODE_NIGHTLIGHT:    if (!notifyDirect) return; break;
    case CALL_MODE_HUE:           if (!notifyHue)    return; break;
    case CALL_MODE_PRESET_CYCLE:  if (!notifyDirect) return; break;
    case CALL_MODE_BLYNK:         if (!notifyDirect) return; break;
    case CALL_MODE_ALEXA:         if (!notifyAlexa)  return; break;
    default: return;
  }
  byte udpOut[WLEDPACKETSIZE];
  WS2812FX::Segment& mainseg = strip.getMainSegment();
  udpOut[0] = 0; //0: wled notifier protocol 1: WARLS protocol
  udpOut[1] = callMode;
  udpOut[2] = bri;
  uint32_t col = mainseg.colors[0];
  udpOut[3] = R(col);
  udpOut[4] = G(col);
  udpOut[5] = B(col);
  udpOut[6] = nightlightActive;
  udpOut[7] = nightlightDelayMins;
  udpOut[8] = mainseg.mode;
  udpOut[9] = mainseg.speed;
  udpOut[10] = W(col);
  //compatibilityVersionByte: 
  //0: old 1: supports white 2: supports secondary color
  //3: supports FX intensity, 24 byte packet 4: supports transitionDelay 5: sup palette
  //6: supports timebase syncing, 29 byte packet 7: supports tertiary color 8: supports sys time sync, 36 byte packet
  //9: supports sync groups, 37 byte packet 10: supports CCT, 39 byte packet 11: per segment options, variable packet length (40+MAX_NUM_SEGMENTS*3)
  udpOut[11] = 11;
  col = mainseg.colors[1];
  udpOut[12] = R(col);
  udpOut[13] = G(col);
  udpOut[14] = B(col);
  udpOut[15] = W(col);
  udpOut[16] = mainseg.intensity;
  udpOut[17] = (transitionDelay >> 0) & 0xFF;
  udpOut[18] = (transitionDelay >> 8) & 0xFF;
  udpOut[19] = mainseg.palette;
  col = mainseg.colors[2];
  udpOut[20] = R(col);
  udpOut[21] = G(col);
  udpOut[22] = B(col);
  udpOut[23] = W(col);
  
  udpOut[24] = followUp;
  uint32_t t = millis() + strip.timebase;
  udpOut[25] = (t >> 24) & 0xFF;
  udpOut[26] = (t >> 16) & 0xFF;
  udpOut[27] = (t >>  8) & 0xFF;
  udpOut[28] = (t >>  0) & 0xFF;

  //sync system time
  udpOut[29] = toki.getTimeSource();
  Toki::Time tm = toki.getTime();
  uint32_t unix = tm.sec;
  udpOut[30] = (unix >> 24) & 0xFF;
  udpOut[31] = (unix >> 16) & 0xFF;
  udpOut[32] = (unix >>  8) & 0xFF;
  udpOut[33] = (unix >>  0) & 0xFF;
  uint16_t ms = tm.ms;
  udpOut[34] = (ms >> 8) & 0xFF;
  udpOut[35] = (ms >> 0) & 0xFF;

  //sync groups
  udpOut[36] = syncGroups;

  //Might be changed to Kelvin in the future, receiver code should handle that case
  //0: byte 38 contains 0-255 value, 255: no valid CCT, 1-254: Kelvin value MSB
  udpOut[37] = strip.hasCCTBus() ? 0 : 255; //check this is 0 for the next value to be significant
  udpOut[38] = mainseg.cct;

  udpOut[39] = strip.getMaxSegments();
  udpOut[40] = UDP_SEG_SIZE; //size of each loop iteration (one segment)
  for (uint8_t i = 0; i < strip.getMaxSegments(); i++) {
    WS2812FX::Segment &selseg = strip.getSegment(i);
    uint16_t ofs = 41 + i*UDP_SEG_SIZE; //start of segment offset byte
    udpOut[0 +ofs] = i;
    udpOut[1 +ofs] = selseg.start >> 8;
    udpOut[2 +ofs] = selseg.start & 0xFF;
    udpOut[3 +ofs] = selseg.stop >> 8;
    udpOut[4 +ofs] = selseg.stop & 0xFF;
    udpOut[5 +ofs] = selseg.grouping;
    udpOut[6 +ofs] = selseg.spacing;
    udpOut[7 +ofs] = selseg.offset >> 8;
    udpOut[8 +ofs] = selseg.offset & 0xFF;
    udpOut[9 +ofs] = selseg.options & 0x0F; //only take into account mirrored, selected, on, reversed
    udpOut[10+ofs] = selseg.opacity;
    udpOut[11+ofs] = selseg.mode;
    udpOut[12+ofs] = selseg.speed;
    udpOut[13+ofs] = selseg.intensity;
    udpOut[14+ofs] = selseg.palette;
    udpOut[15+ofs] = R(selseg.colors[0]);
    udpOut[16+ofs] = G(selseg.colors[0]);
    udpOut[17+ofs] = B(selseg.colors[0]);
    udpOut[18+ofs] = W(selseg.colors[0]);
    udpOut[19+ofs] = R(selseg.colors[1]);
    udpOut[20+ofs] = G(selseg.colors[1]);
    udpOut[21+ofs] = B(selseg.colors[1]);
    udpOut[22+ofs] = W(selseg.colors[1]);
    udpOut[23+ofs] = R(selseg.colors[2]);
    udpOut[24+ofs] = G(selseg.colors[2]);
    udpOut[25+ofs] = B(selseg.colors[2]);
    udpOut[26+ofs] = W(selseg.colors[2]);
    udpOut[27+ofs] = selseg.cct;
  }

  //uint16_t offs = SEG_OFFSET;
  //next value to be added has index: udpOut[offs + 0]

  IPAddress broadcastIp;
  broadcastIp = ~uint32_t(Network.subnetMask()) | uint32_t(Network.gatewayIP());

  notifierUdp.beginPacket(broadcastIp, udpPort);
  notifierUdp.write(udpOut, WLEDPACKETSIZE);
  notifierUdp.endPacket();
  notificationSentCallMode = callMode;
  notificationSentTime = millis();
  notificationTwoRequired = (followUp)? false:notifyTwice;
}

void realtimeLock(uint32_t timeoutMs, byte md)
{
<<<<<<< HEAD
  if (!realtimeMode) {
=======
  if (!realtimeMode && !realtimeOverride) {
>>>>>>> e362b3b6
    uint16_t stop, start;
    if (useMainSegmentOnly) {
      WS2812FX::Segment& mainseg = strip.getMainSegment();
      start = mainseg.start;
      stop  = mainseg.stop;
      mainseg.setOption(SEG_OPTION_FREEZE, true, strip.getMainSegmentId());
    } else {
      start = 0;
      stop  = strip.getLengthTotal();
    }
    // clear strip/segment
<<<<<<< HEAD
    if (useMainSegmentOnly || !realtimeOverride) for (uint16_t i = start; i < stop; i++) strip.setPixelColor(i,0,0,0,0);
    // if WLED was off and using main segment only, turn non-main segments off
    if (useMainSegmentOnly && bri == 0) {
      for (uint8_t s=0; s < strip.getMaxSegments(); s++) {
        if (s != strip.getMainSegmentId()) strip.getSegment(s).setOption(SEG_OPTION_ON, false, s);
        else                               strip.getSegment(s).setOption(SEG_OPTION_ON, true, s);
      }
    }
  }

  if (realtimeTimeout != UINT32_MAX) {
    if (timeoutMs == 255001 || timeoutMs == 65000) realtimeTimeout = UINT32_MAX;
    else                                           realtimeTimeout = millis() + timeoutMs;
=======
    for (uint16_t i = start; i < stop; i++) strip.setPixelColor(i,0,0,0,0);
    // if WLED was off and using main segment only, freeze non-main segments so they stay off
    if (useMainSegmentOnly && bri == 0) {
      for (uint8_t s=0; s < strip.getMaxSegments(); s++) {
        strip.getSegment(s).setOption(SEG_OPTION_FREEZE, true, s);
      }
    }
>>>>>>> e362b3b6
  }
  // if strip is off (bri==0) and not already in RTM
  if (briT == 0 && !realtimeMode && !realtimeOverride) {
    strip.setBrightness(scaledBri(briLast), true);
  }

  if (realtimeTimeout != UINT32_MAX) {
    realtimeTimeout = (timeoutMs == 255001 || timeoutMs == 65000) ? UINT32_MAX : millis() + timeoutMs;
  }
  realtimeMode = md;

  if (realtimeOverride) return;
  if (arlsForceMaxBri) strip.setBrightness(scaledBri(255), true);
  if (briT > 0 && md == REALTIME_MODE_GENERIC) strip.show();
}

void exitRealtime() {
  if (!realtimeMode) return;
  if (realtimeOverride == REALTIME_OVERRIDE_ONCE) realtimeOverride = REALTIME_OVERRIDE_NONE;
  strip.setBrightness(scaledBri(bri));
  realtimeTimeout = 0; // cancel realtime mode immediately
  realtimeMode = REALTIME_MODE_INACTIVE; // inform UI immediately
  realtimeIP[0] = 0;
  if (useMainSegmentOnly) { // unfreeze live segment again
    strip.getMainSegment().setOption(SEG_OPTION_FREEZE, false, strip.getMainSegmentId());
  }
}


#define TMP2NET_OUT_PORT 65442

void sendTPM2Ack() {
  notifierUdp.beginPacket(notifierUdp.remoteIP(), TMP2NET_OUT_PORT);
  uint8_t response_ack = 0xac;
  notifierUdp.write(&response_ack, 1);
  notifierUdp.endPacket();
}


void handleNotifications()
{
  IPAddress localIP;

  //send second notification if enabled
  if(udpConnected && notificationTwoRequired && millis()-notificationSentTime > 250){
    notify(notificationSentCallMode,true);
  }
  
  if (e131NewData && millis() - strip.getLastShow() > 15)
  {
    e131NewData = false;
    strip.show();
  }

  //unlock strip when realtime UDP times out
<<<<<<< HEAD
  if (realtimeMode && millis() > realtimeTimeout)
  {
    if (realtimeOverride == REALTIME_OVERRIDE_ONCE) realtimeOverride = REALTIME_OVERRIDE_NONE;
    if (useMainSegmentOnly) strip.getMainSegment().setOption(SEG_OPTION_FREEZE, false, strip.getMainSegmentId());
    strip.setBrightness(scaledBri(bri));
    realtimeMode = REALTIME_MODE_INACTIVE;
    realtimeIP[0] = 0;
  }
=======
  if (realtimeMode && millis() > realtimeTimeout) exitRealtime();
>>>>>>> e362b3b6

  //receive UDP notifications
  if (!udpConnected) return;
    
  bool isSupp = false;
  uint16_t packetSize = notifierUdp.parsePacket();
  if (!packetSize && udp2Connected) {
    packetSize = notifier2Udp.parsePacket();
    isSupp = true;
  }

  //hyperion / raw RGB
  if (!packetSize && udpRgbConnected) {
    packetSize = rgbUdp.parsePacket();
    if (packetSize) {
      if (!receiveDirect) return;
      if (packetSize > UDP_IN_MAXSIZE || packetSize < 3) return;
      realtimeIP = rgbUdp.remoteIP();
      DEBUG_PRINTLN(rgbUdp.remoteIP());
      uint8_t lbuf[packetSize];
      rgbUdp.read(lbuf, packetSize);
      realtimeLock(realtimeTimeoutMs, REALTIME_MODE_HYPERION);
      if (realtimeOverride && !(realtimeMode && useMainSegmentOnly)) return;
      uint16_t id = 0;
      uint16_t totalLen = strip.getLengthTotal();
      for (uint16_t i = 0; i < packetSize -2; i += 3)
      {
        setRealtimePixel(id, lbuf[i], lbuf[i+1], lbuf[i+2], 0);
        id++; if (id >= totalLen) break;
      }
      if (!(realtimeMode && useMainSegmentOnly)) strip.show();
      return;
    } 
  }

  if (!(receiveNotifications || receiveDirect)) return;
  
  localIP = Network.localIP();
  //notifier and UDP realtime
  if (!packetSize || packetSize > UDP_IN_MAXSIZE) return;
  if (!isSupp && notifierUdp.remoteIP() == localIP) return; //don't process broadcasts we send ourselves

  uint8_t udpIn[packetSize +1];
  uint16_t len;
  if (isSupp) len = notifier2Udp.read(udpIn, packetSize);
  else        len =  notifierUdp.read(udpIn, packetSize);

  // WLED nodes info notifications
  if (isSupp && udpIn[0] == 255 && udpIn[1] == 1 && len >= 40) {
    if (!nodeListEnabled || notifier2Udp.remoteIP() == localIP) return;

    uint8_t unit = udpIn[39];
    NodesMap::iterator it = Nodes.find(unit);
    if (it == Nodes.end() && Nodes.size() < WLED_MAX_NODES) { // Create a new element when not present
      Nodes[unit].age = 0;
      it = Nodes.find(unit);
    }

    if (it != Nodes.end()) {
      for (byte x = 0; x < 4; x++) {
        it->second.ip[x] = udpIn[x + 2];
      }
      it->second.age = 0; // reset 'age counter'
      char tmpNodeName[33] = { 0 };
      memcpy(&tmpNodeName[0], reinterpret_cast<byte *>(&udpIn[6]), 32);
      tmpNodeName[32]     = 0;
      it->second.nodeName = tmpNodeName;
      it->second.nodeName.trim();
      it->second.nodeType = udpIn[38];
      uint32_t build = 0;
      if (len >= 44)
        for (byte i=0; i<sizeof(uint32_t); i++)
          build |= udpIn[40+i]<<(8*i);
      it->second.build = build;
    }
    return;
  }

  //wled notifier, ignore if realtime packets active
  if (udpIn[0] == 0 && !realtimeMode && receiveNotifications)
  {
    //ignore notification if received within a second after sending a notification ourselves
    if (millis() - notificationSentTime < 1000) return;
    if (udpIn[1] > 199) return; //do not receive custom versions

    //compatibilityVersionByte: 
    byte version = udpIn[11];

    // if we are not part of any sync group ignore message
    if (version < 9 || version > 199) {
      // legacy senders are treated as if sending in sync group 1 only
      if (!(receiveGroups & 0x01)) return;
    } else if (!(receiveGroups & udpIn[36])) return;
    
    bool someSel = (receiveNotificationBrightness || receiveNotificationColor || receiveNotificationEffects);

    //apply colors from notification to main segment, only if not syncing full segments
    if ((receiveNotificationColor || !someSel) && (version < 11 || !receiveSegmentOptions)) {
      // primary color, only apply white if intented (version > 0)
      strip.setColor(0, RGBW32(udpIn[3], udpIn[4], udpIn[5], (version > 0) ? udpIn[10] : 0));
      if (version > 1) {
        strip.setColor(1, RGBW32(udpIn[12], udpIn[13], udpIn[14], udpIn[15])); // secondary color
      }
      if (version > 6) {
        strip.setColor(2, RGBW32(udpIn[20], udpIn[21], udpIn[22], udpIn[23])); // tertiary color
        if (version > 9 && version < 200 && udpIn[37] < 255) { // valid CCT/Kelvin value
          uint8_t cct = udpIn[38];
          if (udpIn[37] > 0) { //Kelvin
            cct = (((udpIn[37] << 8) + udpIn[38]) - 1900) >> 5; 
          }
          strip.setCCT(cct);
        }
      }
    }

    bool timebaseUpdated = false;
    //apply effects from notification
    bool applyEffects = (receiveNotificationEffects || !someSel);
    if (version < 200)
    {
      if (applyEffects && currentPlaylist >= 0) unloadPlaylist();
      if (version > 10 && (receiveSegmentOptions || receiveSegmentBounds)) {
        uint8_t numSrcSegs = udpIn[39];
        for (uint8_t i = 0; i < numSrcSegs; i++) {
          uint16_t ofs = 41 + i*udpIn[40]; //start of segment offset byte
          uint8_t id = udpIn[0 +ofs];
          if (id > strip.getMaxSegments()) break;
          WS2812FX::Segment& selseg = strip.getSegment(id);
          uint16_t start  = (udpIn[1+ofs] << 8 | udpIn[2+ofs]);
          uint16_t stop   = (udpIn[3+ofs] << 8 | udpIn[4+ofs]);
          uint16_t offset = (udpIn[7+ofs] << 8 | udpIn[8+ofs]);
          if (!receiveSegmentOptions) {
            strip.setSegment(id, start, stop, selseg.grouping, selseg.spacing, offset);
            continue;
          }
          for (uint8_t j = 0; j<4; j++) selseg.setOption(j, (udpIn[9 +ofs] >> j) & 0x01, id); //only take into account mirrored, selected, on, reversed
          selseg.setOpacity(udpIn[10+ofs], id);
          if (applyEffects) {
            strip.setMode(id,  udpIn[11+ofs]);
            selseg.speed     = udpIn[12+ofs];
            selseg.intensity = udpIn[13+ofs];
            selseg.palette   = udpIn[14+ofs];
          }
          if (receiveNotificationColor || !someSel) {
            selseg.setColor(0, RGBW32(udpIn[15+ofs],udpIn[16+ofs],udpIn[17+ofs],udpIn[18+ofs]), id);
            selseg.setColor(1, RGBW32(udpIn[19+ofs],udpIn[20+ofs],udpIn[21+ofs],udpIn[22+ofs]), id);
            selseg.setColor(2, RGBW32(udpIn[23+ofs],udpIn[24+ofs],udpIn[25+ofs],udpIn[26+ofs]), id);
            selseg.setCCT(udpIn[27+ofs], id);
          }
          //setSegment() also properly resets segments
          if (receiveSegmentBounds) {
            strip.setSegment(id, start, stop, udpIn[5+ofs], udpIn[6+ofs], offset);
          } else {
            strip.setSegment(id, selseg.start, selseg.stop, udpIn[5+ofs], udpIn[6+ofs], selseg.offset);
          }
        }
        stateChanged = true;
      }
      
      // simple effect sync, applies to all selected segments
      if (applyEffects && (version < 11 || !receiveSegmentOptions)) {
        for (uint8_t i = 0; i < strip.getMaxSegments(); i++) {
          WS2812FX::Segment& seg = strip.getSegment(i);
          if (!seg.isActive() || !seg.isSelected()) continue;
          if (udpIn[8] < strip.getModeCount()) strip.setMode(i, udpIn[8]);
          seg.speed = udpIn[9];
          if (version > 2) seg.intensity = udpIn[16];
          if (version > 4 && udpIn[19] < strip.getPaletteCount()) seg.palette = udpIn[19];
        }
        stateChanged = true;
      }

      if (applyEffects && version > 5) {
        uint32_t t = (udpIn[25] << 24) | (udpIn[26] << 16) | (udpIn[27] << 8) | (udpIn[28]);
        t += PRESUMED_NETWORK_DELAY; //adjust trivially for network delay
        t -= millis();
        strip.timebase = t;
        timebaseUpdated = true;
      }
    }

    //adjust system time, but only if sender is more accurate than self
    if (version > 7 && version < 200)
    {
      Toki::Time tm;
      tm.sec = (udpIn[30] << 24) | (udpIn[31] << 16) | (udpIn[32] << 8) | (udpIn[33]);
      tm.ms = (udpIn[34] << 8) | (udpIn[35]);
      if (udpIn[29] > toki.getTimeSource()) { //if sender's time source is more accurate
        toki.adjust(tm, PRESUMED_NETWORK_DELAY); //adjust trivially for network delay
        uint8_t ts = TOKI_TS_UDP;
        if (udpIn[29] > 99) ts = TOKI_TS_UDP_NTP;
        else if (udpIn[29] >= TOKI_TS_SEC) ts = TOKI_TS_UDP_SEC;
        toki.setTime(tm, ts);
      } else if (timebaseUpdated && toki.getTimeSource() > 99) { //if we both have good times, get a more accurate timebase
        Toki::Time myTime = toki.getTime();
        uint32_t diff = toki.msDifference(tm, myTime);
        strip.timebase -= PRESUMED_NETWORK_DELAY; //no need to presume, use difference between NTP times at send and receive points
        if (toki.isLater(tm, myTime)) {
          strip.timebase += diff;
        } else {
          strip.timebase -= diff;
        }
      }
    }
    
    if (version > 3)
    {
      transitionDelayTemp = ((udpIn[17] << 0) & 0xFF) + ((udpIn[18] << 8) & 0xFF00);
    }

    nightlightActive = udpIn[6];
    if (nightlightActive) nightlightDelayMins = udpIn[7];
    
    if (receiveNotificationBrightness || !someSel) bri = udpIn[2];
    stateUpdated(CALL_MODE_NOTIFICATION);
    return;
  }

  if (!receiveDirect) return;
  
  //TPM2.NET
  if (udpIn[0] == 0x9c)
  {
    //WARNING: this code assumes that the final TMP2.NET payload is evenly distributed if using multiple packets (ie. frame size is constant)
    //if the number of LEDs in your installation doesn't allow that, please include padding bytes at the end of the last packet
    byte tpmType = udpIn[1];
    if (tpmType == 0xaa) { //TPM2.NET polling, expect answer
      sendTPM2Ack(); return;
    }
    if (tpmType != 0xda) return; //return if notTPM2.NET data

    realtimeIP = (isSupp) ? notifier2Udp.remoteIP() : notifierUdp.remoteIP();
    realtimeLock(realtimeTimeoutMs, REALTIME_MODE_TPM2NET);
    if (realtimeOverride && !(realtimeMode && useMainSegmentOnly)) return;

    tpmPacketCount++; //increment the packet count
    if (tpmPacketCount == 1) tpmPayloadFrameSize = (udpIn[2] << 8) + udpIn[3]; //save frame size for the whole payload if this is the first packet
    byte packetNum = udpIn[4]; //starts with 1!
    byte numPackets = udpIn[5];

    uint16_t id = (tpmPayloadFrameSize/3)*(packetNum-1); //start LED
    uint16_t totalLen = strip.getLengthTotal();
    for (uint16_t i = 6; i < tpmPayloadFrameSize + 4; i += 3)
    {
      if (id < totalLen)
      {
        setRealtimePixel(id, udpIn[i], udpIn[i+1], udpIn[i+2], 0);
        id++;
      }
      else break;
    }
    if (tpmPacketCount == numPackets) //reset packet count and show if all packets were received
    {
      tpmPacketCount = 0;
      strip.show();
    }
    return;
  }

  //UDP realtime: 1 warls 2 drgb 3 drgbw
  if (udpIn[0] > 0 && udpIn[0] < 5)
  {
    realtimeIP = (isSupp) ? notifier2Udp.remoteIP() : notifierUdp.remoteIP();
    DEBUG_PRINTLN(realtimeIP);
    if (packetSize < 2) return;

    if (udpIn[1] == 0)
    {
      realtimeTimeout = 0;
      return;
    } else {
      realtimeLock(udpIn[1]*1000 +1, REALTIME_MODE_UDP);
    }
    if (realtimeOverride && !(realtimeMode && useMainSegmentOnly)) return;

    uint16_t totalLen = strip.getLengthTotal();
    if (udpIn[0] == 1) //warls
    {
      for (uint16_t i = 2; i < packetSize -3; i += 4)
      {
        setRealtimePixel(udpIn[i], udpIn[i+1], udpIn[i+2], udpIn[i+3], 0);
      }
    } else if (udpIn[0] == 2) //drgb
    {
      uint16_t id = 0;
      for (uint16_t i = 2; i < packetSize -2; i += 3)
      {
        setRealtimePixel(id, udpIn[i], udpIn[i+1], udpIn[i+2], 0);

        id++; if (id >= totalLen) break;
      }
    } else if (udpIn[0] == 3) //drgbw
    {
      uint16_t id = 0;
      for (uint16_t i = 2; i < packetSize -3; i += 4)
      {
        setRealtimePixel(id, udpIn[i], udpIn[i+1], udpIn[i+2], udpIn[i+3]);
        
        id++; if (id >= totalLen) break;
      }
    } else if (udpIn[0] == 4) //dnrgb
    {
      uint16_t id = ((udpIn[3] << 0) & 0xFF) + ((udpIn[2] << 8) & 0xFF00);
      for (uint16_t i = 4; i < packetSize -2; i += 3)
      {
        if (id >= totalLen) break;
        setRealtimePixel(id, udpIn[i], udpIn[i+1], udpIn[i+2], 0);
        id++;
      }
    } else if (udpIn[0] == 5) //dnrgbw
    {
      uint16_t id = ((udpIn[3] << 0) & 0xFF) + ((udpIn[2] << 8) & 0xFF00);
      for (uint16_t i = 4; i < packetSize -2; i += 4)
      {
        if (id >= totalLen) break;
        setRealtimePixel(id, udpIn[i], udpIn[i+1], udpIn[i+2], udpIn[i+3]);
        id++;
      }
    }
    strip.show();
    return;
  }

  // API over UDP
  udpIn[packetSize] = '\0';

  if (requestJSONBufferLock(18)) {
    if (udpIn[0] >= 'A' && udpIn[0] <= 'Z') { //HTTP API
      String apireq = "win"; apireq += '&'; // reduce flash string usage
      apireq += (char*)udpIn;
      handleSet(nullptr, apireq);
    } else if (udpIn[0] == '{') { //JSON API
      DeserializationError error = deserializeJson(doc, udpIn);
      JsonObject root = doc.as<JsonObject>();
      if (!error && !root.isNull()) deserializeState(root);
    }
    releaseJSONBufferLock();
  }
}


void setRealtimePixel(uint16_t i, byte r, byte g, byte b, byte w)
{
  uint16_t pix = i + arlsOffset;
  if (pix < strip.getLengthTotal())
  {
    if (!arlsDisableGammaCorrection && strip.gammaCorrectCol)
    {
      strip.setPixelColor(pix, strip.gamma8(r), strip.gamma8(g), strip.gamma8(b), strip.gamma8(w));
    } else {
      strip.setPixelColor(pix, r, g, b, w);
    }
  }
}

/*********************************************************************************************\
   Refresh aging for remote units, drop if too old...
\*********************************************************************************************/
void refreshNodeList()
{
  for (NodesMap::iterator it = Nodes.begin(); it != Nodes.end();) {
    bool mustRemove = true;

    if (it->second.ip[0] != 0) {
      if (it->second.age < 10) {
        it->second.age++;
        mustRemove = false;
        ++it;
      }
    }

    if (mustRemove) {
      it = Nodes.erase(it);
    }
  }
}

/*********************************************************************************************\
   Broadcast system info to other nodes. (to update node lists)
\*********************************************************************************************/
void sendSysInfoUDP()
{
  if (!udp2Connected) return;

  IPAddress ip = Network.localIP();
  if (!ip || ip == IPAddress(255,255,255,255)) ip = IPAddress(4,3,2,1);

  // TODO: make a nice struct of it and clean up
  //  0: 1 byte 'binary token 255'
  //  1: 1 byte id '1'
  //  2: 4 byte ip
  //  6: 32 char name
  // 38: 1 byte node type id
  // 39: 1 byte node id
  // 40: 4 byte version ID
  // 44 bytes total

  // send my info to the world...
  uint8_t data[44] = {0};
  data[0] = 255;
  data[1] = 1;
  
  for (byte x = 0; x < 4; x++) {
    data[x + 2] = ip[x];
  }
  memcpy((byte *)data + 6, serverDescription, 32);
  #ifdef ESP8266
  data[38] = NODE_TYPE_ID_ESP8266;
  #elif defined(ARDUINO_ARCH_ESP32)
  data[38] = NODE_TYPE_ID_ESP32;
  #else
  data[38] = NODE_TYPE_ID_UNDEFINED;
  #endif
  data[39] = ip[3]; // unit ID == last IP number

  uint32_t build = VERSION;
  for (byte i=0; i<sizeof(uint32_t); i++)
    data[40+i] = (build>>(8*i)) & 0xFF;

  IPAddress broadcastIP(255, 255, 255, 255);
  notifier2Udp.beginPacket(broadcastIP, udpPort2);
  notifier2Udp.write(data, sizeof(data));
  notifier2Udp.endPacket();
}


/*********************************************************************************************\
 * Art-Net, DDP, E131 output - work in progress
\*********************************************************************************************/

#define DDP_HEADER_LEN 10
#define DDP_SYNCPACKET_LEN 10

#define DDP_FLAGS1_VER 0xc0  // version mask
#define DDP_FLAGS1_VER1 0x40 // version=1
#define DDP_FLAGS1_PUSH 0x01
#define DDP_FLAGS1_QUERY 0x02
#define DDP_FLAGS1_REPLY 0x04
#define DDP_FLAGS1_STORAGE 0x08
#define DDP_FLAGS1_TIME 0x10

#define DDP_ID_DISPLAY 1
#define DDP_ID_CONFIG 250
#define DDP_ID_STATUS 251

// 1440 channels per packet
#define DDP_CHANNELS_PER_PACKET 1440 // 480 leds

//
// Send real time UDP updates to the specified client
//
// type   - protocol type (0=DDP, 1=E1.31, 2=ArtNet)
// client - the IP address to send to
// length - the number of pixels
// buffer - a buffer of at least length*4 bytes long
// isRGBW - true if the buffer contains 4 components per pixel

uint8_t sequenceNumber = 0; // this needs to be shared across all outputs

uint8_t realtimeBroadcast(uint8_t type, IPAddress client, uint16_t length, uint8_t *buffer, uint8_t bri, bool isRGBW)  {
  if (!(apActive || interfacesInited) || !client[0] || !length) return 1;  // network not initialised or dummy/unset IP address  031522 ajn added check for ap 

  WiFiUDP ddpUdp;

  switch (type) {
    case 0: // DDP
    {
      // calculate the number of UDP packets we need to send
      uint16_t channelCount = length * 3; // 1 channel for every R,G,B value
      uint16_t packetCount = ((channelCount-1) / DDP_CHANNELS_PER_PACKET) +1;

      // there are 3 channels per RGB pixel
      uint32_t channel = 0; // TODO: allow specifying the start channel
      // the current position in the buffer 
      uint16_t bufferOffset = 0;

      for (uint16_t currentPacket = 0; currentPacket < packetCount; currentPacket++) {
        if (sequenceNumber > 15) sequenceNumber = 0;

        if (!ddpUdp.beginPacket(client, DDP_DEFAULT_PORT)) {  // port defined in ESPAsyncE131.h
          DEBUG_PRINTLN(F("WiFiUDP.beginPacket returned an error"));
          return 1; // problem
        }

        // the amount of data is AFTER the header in the current packet
        uint16_t packetSize = DDP_CHANNELS_PER_PACKET;

        uint8_t flags = DDP_FLAGS1_VER1;
        if (currentPacket == (packetCount - 1)) {
          // last packet, set the push flag
          // TODO: determine if we want to send an empty push packet to each destination after sending the pixel data
          flags = DDP_FLAGS1_VER1 | DDP_FLAGS1_PUSH;
          if (channelCount % DDP_CHANNELS_PER_PACKET) {
            packetSize = channelCount % DDP_CHANNELS_PER_PACKET;
          }
        }

        // write the header
        /*0*/ddpUdp.write(flags);
        /*1*/ddpUdp.write(sequenceNumber++ & 0x0F); // sequence may be unnecessary unless we are sending twice (as requested in Sync settings)
        /*2*/ddpUdp.write(0);
        /*3*/ddpUdp.write(DDP_ID_DISPLAY);
        // data offset in bytes, 32-bit number, MSB first
        /*4*/ddpUdp.write(0xFF & (channel >> 24));
        /*5*/ddpUdp.write(0xFF & (channel >> 16));
        /*6*/ddpUdp.write(0xFF & (channel >>  8));
        /*7*/ddpUdp.write(0xFF & (channel      ));
        // data length in bytes, 16-bit number, MSB first
        /*8*/ddpUdp.write(0xFF & (packetSize >> 8));
        /*9*/ddpUdp.write(0xFF & (packetSize     ));

        // write the colors, the write write(const uint8_t *buffer, size_t size) 
        // function is just a loop internally too
        for (uint16_t i = 0; i < packetSize; i += 3) {
          ddpUdp.write(scale8(buffer[bufferOffset++], bri)); // R
          ddpUdp.write(scale8(buffer[bufferOffset++], bri)); // G
          ddpUdp.write(scale8(buffer[bufferOffset++], bri)); // B
          if (isRGBW) bufferOffset++;
        }

        if (!ddpUdp.endPacket()) {            
          DEBUG_PRINTLN(F("WiFiUDP.endPacket returned an error"));
          return 1; // problem
        }

        channel += packetSize;
      }
    } break;

    case 1: //E1.31
    {
    } break;

    case 2: //ArtNet
    {
    } break;
  }
  return 0;
}<|MERGE_RESOLUTION|>--- conflicted
+++ resolved
@@ -140,11 +140,7 @@
 
 void realtimeLock(uint32_t timeoutMs, byte md)
 {
-<<<<<<< HEAD
-  if (!realtimeMode) {
-=======
   if (!realtimeMode && !realtimeOverride) {
->>>>>>> e362b3b6
     uint16_t stop, start;
     if (useMainSegmentOnly) {
       WS2812FX::Segment& mainseg = strip.getMainSegment();
@@ -156,21 +152,6 @@
       stop  = strip.getLengthTotal();
     }
     // clear strip/segment
-<<<<<<< HEAD
-    if (useMainSegmentOnly || !realtimeOverride) for (uint16_t i = start; i < stop; i++) strip.setPixelColor(i,0,0,0,0);
-    // if WLED was off and using main segment only, turn non-main segments off
-    if (useMainSegmentOnly && bri == 0) {
-      for (uint8_t s=0; s < strip.getMaxSegments(); s++) {
-        if (s != strip.getMainSegmentId()) strip.getSegment(s).setOption(SEG_OPTION_ON, false, s);
-        else                               strip.getSegment(s).setOption(SEG_OPTION_ON, true, s);
-      }
-    }
-  }
-
-  if (realtimeTimeout != UINT32_MAX) {
-    if (timeoutMs == 255001 || timeoutMs == 65000) realtimeTimeout = UINT32_MAX;
-    else                                           realtimeTimeout = millis() + timeoutMs;
-=======
     for (uint16_t i = start; i < stop; i++) strip.setPixelColor(i,0,0,0,0);
     // if WLED was off and using main segment only, freeze non-main segments so they stay off
     if (useMainSegmentOnly && bri == 0) {
@@ -178,7 +159,6 @@
         strip.getSegment(s).setOption(SEG_OPTION_FREEZE, true, s);
       }
     }
->>>>>>> e362b3b6
   }
   // if strip is off (bri==0) and not already in RTM
   if (briT == 0 && !realtimeMode && !realtimeOverride) {
@@ -234,18 +214,7 @@
   }
 
   //unlock strip when realtime UDP times out
-<<<<<<< HEAD
-  if (realtimeMode && millis() > realtimeTimeout)
-  {
-    if (realtimeOverride == REALTIME_OVERRIDE_ONCE) realtimeOverride = REALTIME_OVERRIDE_NONE;
-    if (useMainSegmentOnly) strip.getMainSegment().setOption(SEG_OPTION_FREEZE, false, strip.getMainSegmentId());
-    strip.setBrightness(scaledBri(bri));
-    realtimeMode = REALTIME_MODE_INACTIVE;
-    realtimeIP[0] = 0;
-  }
-=======
   if (realtimeMode && millis() > realtimeTimeout) exitRealtime();
->>>>>>> e362b3b6
 
   //receive UDP notifications
   if (!udpConnected) return;
