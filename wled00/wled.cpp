--- conflicted
+++ resolved
@@ -239,12 +239,7 @@
     lastMqttReconnectAttempt = 0;
   }
   if (millis() - lastMqttReconnectAttempt > 30000) {
-<<<<<<< HEAD
-    lastMqttReconnectAttempt = millis();  // don't do it in initMqtt() since MQTT may be disabled
-=======
-    if (lastMqttReconnectAttempt > millis()) rolloverMillis++; //millis() rolls over every 50 days
     lastMqttReconnectAttempt = millis();
->>>>>>> f3b84f13
     initMqtt();
     yield();
     // refresh WLED nodes list
@@ -362,12 +357,8 @@
   }
   if (!lStatusLed) pinMode(STATUSLED, OUTPUT);
 #endif
-<<<<<<< HEAD
 */
   DEBUG_PRINTLN(F("Initializing strip"));
-=======
-
->>>>>>> f3b84f13
   beginStrip();
 
   DEBUG_PRINTLN(F("Usermods setup"));
@@ -450,12 +441,8 @@
   if (rlyPin>=0) digitalWrite(rlyPin, (bri ? rlyMde : !rlyMde));
 
   // disable button if it is "pressed" unintentionally
-<<<<<<< HEAD
-  if (btnPin>=0 && isButtonPressed()) buttonEnabled = false;
-=======
   if (btnPin>=0 && buttonType == BTN_TYPE_PUSH && isButtonPressed())
     buttonType = BTN_TYPE_NONE;
->>>>>>> f3b84f13
 }
 
 void WLED::initAP(bool resetAP)
