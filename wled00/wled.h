--- conflicted
+++ resolved
@@ -8,11 +8,7 @@
  */
 
 // version code in format yymmddb (b = daily build)
-<<<<<<< HEAD
-#define VERSION 2112031
-=======
-#define VERSION 2112070
->>>>>>> 7101ad81
+#define VERSION 2112072
 
 //uncomment this if you have a "my_config.h" file you'd like to use
 //#define WLED_USE_MY_CONFIG
@@ -613,13 +609,8 @@
 // Usermod manager
 WLED_GLOBAL UsermodManager usermods _INIT(UsermodManager());
 
-<<<<<<< HEAD
-// global ArduinoJson buffer
-#ifndef WLED_USE_DYNAMIC_JSON
-=======
 #ifndef WLED_USE_DYNAMIC_JSON
 // global ArduinoJson buffer
->>>>>>> 7101ad81
 WLED_GLOBAL StaticJsonDocument<JSON_BUFFER_SIZE> doc;
 #endif
 WLED_GLOBAL volatile uint8_t jsonBufferLock _INIT(0);
