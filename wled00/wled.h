#ifndef WLED_H
#define WLED_H
/*
   Main sketch, global variable declarations
   @title WLED project sketch
<<<<<<< HEAD
   @version 0.12.2-bl3
=======
   @version 0.13.0-b0
>>>>>>> 20096089
   @author Christian Schwinne
 */

// version code in format yymmddb (b = daily build)
<<<<<<< HEAD
#define VERSION 2106281
=======
#define VERSION 2106300
>>>>>>> 20096089

//uncomment this if you have a "my_config.h" file you'd like to use
//#define WLED_USE_MY_CONFIG

// ESP8266-01 (blue) got too little storage space to work with WLED. 0.10.2 is the last release supporting this unit.

// ESP8266-01 (black) has 1MB flash and can thus fit the whole program, although OTA update is not possible. Use 1M(128K SPIFFS).
// Uncomment some of the following lines to disable features:
// Alternatively, with platformio pass your chosen flags to your custom build target in platformio_override.ini

// You are required to disable over-the-air updates:
//#define WLED_DISABLE_OTA         // saves 14kb

// You can choose some of these features to disable:
//#define WLED_DISABLE_ALEXA       // saves 11kb
//#define WLED_DISABLE_BLYNK       // saves 6kb
//#define WLED_DISABLE_CRONIXIE    // saves 3kb
//#define WLED_DISABLE_HUESYNC     // saves 4kb
//#define WLED_DISABLE_INFRARED    // there is no pin left for this on ESP8266-01, saves 12kb
#ifndef WLED_DISABLE_MQTT
  #define WLED_ENABLE_MQTT         // saves 12kb
#endif
//#define WLED_ENABLE_ADALIGHT     // saves 500b only (uses GPIO3 (RX) for serial)
//#define WLED_ENABLE_DMX          // uses 3.5kb (use LEDPIN other than 2)
#define WLED_ENABLE_LOXONE         // uses 1.2kb
#ifndef WLED_DISABLE_WEBSOCKETS
  #define WLED_ENABLE_WEBSOCKETS
#endif

#define WLED_ENABLE_FS_EDITOR      // enable /edit page for editing FS content. Will also be disabled with OTA lock

// to toggle usb serial debug (un)comment the following line
//#define WLED_DEBUG

// filesystem specific debugging
//#define WLED_DEBUG_FS

//optionally disable brownout detector on ESP32.
//This is generally a terrible idea, but improves boot success on boards with a 3.3v regulator + cap setup that can't provide 400mA peaks
//#define WLED_DISABLE_BROWNOUT_DET

// Library inclusions.
#include <Arduino.h>
#ifdef ESP8266
  #include <ESP8266WiFi.h>
  #include <ESP8266mDNS.h>
  #include <ESPAsyncTCP.h>
  #include <LittleFS.h>
  extern "C"
  {
  #include <user_interface.h>
  }
#else // ESP32
  #include <WiFi.h>
  #include <ETH.h>
  #include "esp_wifi.h"
  #include <ESPmDNS.h>
  #include <AsyncTCP.h>
  //#include "SPIFFS.h"
  #ifndef CONFIG_LITTLEFS_FOR_IDF_3_2
    #define CONFIG_LITTLEFS_FOR_IDF_3_2
  #endif
  #include <LITTLEFS.h>
#endif

#include "src/dependencies/network/Network.h"

#ifdef WLED_USE_MY_CONFIG
  #include "my_config.h"
#endif

#include <ESPAsyncWebServer.h>
#include <EEPROM.h>
#include <WiFiUdp.h>
#include <DNSServer.h>
#ifndef WLED_DISABLE_OTA
  #include <ArduinoOTA.h>
#endif
#include <SPIFFSEditor.h>
#include "src/dependencies/time/TimeLib.h"
#include "src/dependencies/timezone/Timezone.h"
#include "src/dependencies/toki/Toki.h"

#ifndef WLED_DISABLE_ALEXA
  #define ESPALEXA_ASYNC
  #define ESPALEXA_NO_SUBPAGE
  #define ESPALEXA_MAXDEVICES 1
  // #define ESPALEXA_DEBUG
  #include "src/dependencies/espalexa/Espalexa.h"
#endif
#ifndef WLED_DISABLE_BLYNK
  #include "src/dependencies/blynk/BlynkSimpleEsp.h"
#endif

#ifdef WLED_ENABLE_DMX
  #include "src/dependencies/dmx/ESPDMX.h"
#endif

#include "src/dependencies/e131/ESPAsyncE131.h"
#include "src/dependencies/async-mqtt-client/AsyncMqttClient.h"

#define ARDUINOJSON_DECODE_UNICODE 0
#include "src/dependencies/json/AsyncJson-v6.h"
#include "src/dependencies/json/ArduinoJson-v6.h"

// ESP32-WROVER features SPI RAM (aka PSRAM) which can be allocated using ps_malloc()
// we can create custom PSRAMDynamicJsonDocument to use such feature (replacing DynamicJsonDocument)
// The following is a construct to enable code to compile without it.
// There is a code thet will still not use PSRAM though:
//    AsyncJsonResponse is a derived class that implements DynamicJsonDocument (AsyncJson-v6.h)
#if defined(ARDUINO_ARCH_ESP32) && defined(WLED_USE_PSRAM)
struct PSRAM_Allocator {
  void* allocate(size_t size) {
    if (psramFound()) return ps_malloc(size); // use PSRAM if it exists
    else              return malloc(size);    // fallback
  }
  void deallocate(void* pointer) {
    free(pointer);
  }
};
using PSRAMDynamicJsonDocument = BasicJsonDocument<PSRAM_Allocator>;
#else
#define PSRAMDynamicJsonDocument DynamicJsonDocument
#endif

#include "fcn_declare.h"
#include "html_ui.h"
#include "html_settings.h"
#include "html_other.h"
#include "FX.h"
#include "ir_codes.h"
#include "const.h"
#include "NodeStruct.h"
#include "pin_manager.h"
#include "bus_manager.h"

#ifndef CLIENT_SSID
  #define CLIENT_SSID DEFAULT_CLIENT_SSID
#endif

#ifndef CLIENT_PASS
  #define CLIENT_PASS ""
#endif

#ifndef SPIFFS_EDITOR_AIRCOOOKIE
  #error You are not using the Aircoookie fork of the ESPAsyncWebserver library.\
  Using upstream puts your WiFi password at risk of being served by the filesystem.\
  Comment out this error message to build regardless.
#endif

#ifndef WLED_DISABLE_INFRARED
  #include <IRremoteESP8266.h>
  #include <IRrecv.h>
  #include <IRutils.h>
#endif

//Filesystem to use for preset and config files. SPIFFS or LittleFS on ESP8266, SPIFFS only on ESP32 (now using LITTLEFS port by lorol)
#ifdef ESP8266
  #define WLED_FS LittleFS
#else
  #define WLED_FS LITTLEFS
#endif

// GLOBAL VARIABLES
// both declared and defined in header (solution from http://www.keil.com/support/docs/1868.htm)
//
//e.g. byte test = 2 becomes WLED_GLOBAL byte test _INIT(2);
//     int arr[]{0,1,2} becomes WLED_GLOBAL int arr[] _INIT_N(({0,1,2}));

#ifndef WLED_DEFINE_GLOBAL_VARS
# define WLED_GLOBAL extern
# define _INIT(x)
# define _INIT_N(x)
#else
# define WLED_GLOBAL
# define _INIT(x) = x

//needed to ignore commas in array definitions
#define UNPACK( ... ) __VA_ARGS__
# define _INIT_N(x) UNPACK x
#endif

#define STRINGIFY(X) #X
#define TOSTRING(X) STRINGIFY(X)

#ifndef WLED_VERSION
  #define WLED_VERSION "dev"
#endif

// Global Variable definitions
WLED_GLOBAL char versionString[] _INIT(TOSTRING(WLED_VERSION));
<<<<<<< HEAD
#define WLED_CODENAME "Ryujin"
=======
#define WLED_CODENAME "Toki"
>>>>>>> 20096089

// AP and OTA default passwords (for maximum security change them!)
WLED_GLOBAL char apPass[65]  _INIT(DEFAULT_AP_PASS);
WLED_GLOBAL char otaPass[33] _INIT(DEFAULT_OTA_PASS);

// Hardware and pin config
#ifndef BTNPIN
WLED_GLOBAL int8_t btnPin[WLED_MAX_BUTTONS] _INIT({0});
#else
WLED_GLOBAL int8_t btnPin[WLED_MAX_BUTTONS] _INIT({BTNPIN});
#endif
#ifndef RLYPIN
WLED_GLOBAL int8_t rlyPin _INIT(12);
#else
WLED_GLOBAL int8_t rlyPin _INIT(RLYPIN);
#endif
//Relay mode (1 = active high, 0 = active low, flipped in cfg.json)
#ifndef RLYMDE
WLED_GLOBAL bool rlyMde _INIT(true);
#else
WLED_GLOBAL bool rlyMde _INIT(RLYMDE);
#endif
#ifndef IRPIN
WLED_GLOBAL int8_t irPin _INIT(-1);
#else
WLED_GLOBAL int8_t irPin _INIT(IRPIN);
#endif

//WLED_GLOBAL byte presetToApply _INIT(0);

WLED_GLOBAL char ntpServerName[33] _INIT("0.wled.pool.ntp.org");   // NTP server to use

// WiFi CONFIG (all these can be changed via web UI, no need to set them here)
WLED_GLOBAL char clientSSID[33] _INIT(CLIENT_SSID);
WLED_GLOBAL char clientPass[65] _INIT(CLIENT_PASS);
WLED_GLOBAL char cmDNS[33] _INIT("x");                             // mDNS address (placeholder, is replaced by wledXXXXXX.local)
WLED_GLOBAL char apSSID[33] _INIT("");                             // AP off by default (unless setup)
WLED_GLOBAL byte apChannel _INIT(1);                               // 2.4GHz WiFi AP channel (1-13)
WLED_GLOBAL byte apHide    _INIT(0);                               // hidden AP SSID
WLED_GLOBAL byte apBehavior _INIT(AP_BEHAVIOR_BOOT_NO_CONN);       // access point opens when no connection after boot by default
WLED_GLOBAL IPAddress staticIP      _INIT_N(((  0,   0,  0,  0))); // static IP of ESP
WLED_GLOBAL IPAddress staticGateway _INIT_N(((  0,   0,  0,  0))); // gateway (router) IP
WLED_GLOBAL IPAddress staticSubnet  _INIT_N(((255, 255, 255, 0))); // most common subnet in home networks
#ifdef ARDUINO_ARCH_ESP32
WLED_GLOBAL bool noWifiSleep _INIT(true);                          // disabling modem sleep modes will increase heat output and power usage, but may help with connection issues
#else
WLED_GLOBAL bool noWifiSleep _INIT(false);
#endif

#ifdef WLED_USE_ETHERNET
  #ifdef WLED_ETH_DEFAULT                                          // default ethernet board type if specified
    WLED_GLOBAL int ethernetType _INIT(WLED_ETH_DEFAULT);          // ethernet board type
  #else
    WLED_GLOBAL int ethernetType _INIT(WLED_ETH_NONE);             // use none for ethernet board type if default not defined
  #endif
#endif

// LED CONFIG
WLED_GLOBAL uint16_t ledCount _INIT(0);           // overcurrent prevented by ABL (filled in cfg.cpp, set.cpp or FX_fcn.cpp)
WLED_GLOBAL bool turnOnAtBoot _INIT(true);        // turn on LEDs at power-up
WLED_GLOBAL byte bootPreset   _INIT(0);           // save preset to load after power-up

WLED_GLOBAL byte col[]    _INIT_N(({ 255, 160, 0, 0 }));  // current RGB(W) primary color. col[] should be updated if you want to change the color.
WLED_GLOBAL byte colSec[] _INIT_N(({ 0, 0, 0, 0 }));      // current RGB(W) secondary color
WLED_GLOBAL byte briS     _INIT(128);                     // default brightness

WLED_GLOBAL byte nightlightTargetBri _INIT(0);      // brightness after nightlight is over
WLED_GLOBAL byte nightlightDelayMins _INIT(60);
WLED_GLOBAL byte nightlightMode      _INIT(NL_MODE_FADE); // See const.h for available modes. Was nightlightFade
WLED_GLOBAL bool fadeTransition      _INIT(true);   // enable crossfading color transition
WLED_GLOBAL uint16_t transitionDelay _INIT(750);    // default crossfade duration in ms

WLED_GLOBAL byte briMultiplier _INIT(100);          // % of brightness to set (to limit power, if you set it to 50 and set bri to 255, actual brightness will be 127)

// User Interface CONFIG
WLED_GLOBAL char serverDescription[33] _INIT("WLED");  // Name of module
WLED_GLOBAL bool syncToggleReceive     _INIT(false);   // UIs which only have a single button for sync should toggle send+receive if this is true, only send otherwise

// Sync CONFIG
WLED_GLOBAL NodesMap Nodes;
WLED_GLOBAL bool nodeListEnabled _INIT(true);
WLED_GLOBAL bool nodeBroadcastEnabled _INIT(true);

WLED_GLOBAL byte buttonType[WLED_MAX_BUTTONS]  _INIT({BTN_TYPE_PUSH});
WLED_GLOBAL byte irEnabled      _INIT(0);     // Infrared receiver

WLED_GLOBAL uint16_t udpPort    _INIT(21324); // WLED notifier default port
WLED_GLOBAL uint16_t udpPort2   _INIT(65506); // WLED notifier supplemental port
WLED_GLOBAL uint16_t udpRgbPort _INIT(19446); // Hyperion port

WLED_GLOBAL bool receiveNotificationBrightness _INIT(true);       // apply brightness from incoming notifications
WLED_GLOBAL bool receiveNotificationColor      _INIT(true);       // apply color
WLED_GLOBAL bool receiveNotificationEffects    _INIT(true);       // apply effects setup
WLED_GLOBAL bool notifyDirect _INIT(false);                       // send notification if change via UI or HTTP API
WLED_GLOBAL bool notifyButton _INIT(false);                       // send if updated by button or infrared remote
WLED_GLOBAL bool notifyAlexa  _INIT(false);                       // send notification if updated via Alexa
WLED_GLOBAL bool notifyMacro  _INIT(false);                       // send notification for macro
WLED_GLOBAL bool notifyHue    _INIT(true);                        // send notification if Hue light changes
WLED_GLOBAL bool notifyTwice  _INIT(false);                       // notifications use UDP: enable if devices don't sync reliably

WLED_GLOBAL bool alexaEnabled _INIT(false);                       // enable device discovery by Amazon Echo
WLED_GLOBAL char alexaInvocationName[33] _INIT("Light");          // speech control name of device. Choose something voice-to-text can understand

#ifndef WLED_DISABLE_BLYNK
WLED_GLOBAL char blynkApiKey[36] _INIT("");                       // Auth token for Blynk server. If empty, no connection will be made
WLED_GLOBAL char blynkHost[33] _INIT("blynk-cloud.com");          // Default Blynk host
WLED_GLOBAL uint16_t blynkPort _INIT(80);                         // Default Blynk port
#endif

WLED_GLOBAL uint16_t realtimeTimeoutMs _INIT(2500);               // ms timeout of realtime mode before returning to normal mode
WLED_GLOBAL int arlsOffset _INIT(0);                              // realtime LED offset
WLED_GLOBAL bool receiveDirect _INIT(true);                       // receive UDP realtime
WLED_GLOBAL bool arlsDisableGammaCorrection _INIT(true);          // activate if gamma correction is handled by the source
WLED_GLOBAL bool arlsForceMaxBri _INIT(false);                    // enable to force max brightness if source has very dark colors that would be black

#ifdef WLED_ENABLE_DMX
WLED_GLOBAL DMXESPSerial dmx;
WLED_GLOBAL uint16_t e131ProxyUniverse _INIT(0);                  // output this E1.31 (sACN) / ArtNet universe via MAX485 (0 = disabled)
#endif
WLED_GLOBAL uint16_t e131Universe _INIT(1);                       // settings for E1.31 (sACN) protocol (only DMX_MODE_MULTIPLE_* can span over consequtive universes)
WLED_GLOBAL uint16_t e131Port _INIT(5568);                        // DMX in port. E1.31 default is 5568, Art-Net is 6454
WLED_GLOBAL byte DMXMode _INIT(DMX_MODE_MULTIPLE_RGB);            // DMX mode (s.a.)
WLED_GLOBAL uint16_t DMXAddress _INIT(1);                         // DMX start address of fixture, a.k.a. first Channel [for E1.31 (sACN) protocol]
WLED_GLOBAL byte DMXOldDimmer _INIT(0);                           // only update brightness on change
WLED_GLOBAL byte e131LastSequenceNumber[E131_MAX_UNIVERSE_COUNT]; // to detect packet loss
WLED_GLOBAL bool e131Multicast _INIT(false);                      // multicast or unicast
WLED_GLOBAL bool e131SkipOutOfSequence _INIT(false);              // freeze instead of flickering

WLED_GLOBAL bool mqttEnabled _INIT(false);
WLED_GLOBAL char mqttDeviceTopic[33] _INIT("");            // main MQTT topic (individual per device, default is wled/mac)
WLED_GLOBAL char mqttGroupTopic[33] _INIT("wled/all");     // second MQTT topic (for example to group devices)
WLED_GLOBAL char mqttServer[33] _INIT("");                 // both domains and IPs should work (no SSL)
WLED_GLOBAL char mqttUser[41] _INIT("");                   // optional: username for MQTT auth
WLED_GLOBAL char mqttPass[65] _INIT("");                   // optional: password for MQTT auth
WLED_GLOBAL char mqttClientID[41] _INIT("");               // override the client ID
WLED_GLOBAL uint16_t mqttPort _INIT(1883);

#ifndef WLED_DISABLE_HUESYNC
WLED_GLOBAL bool huePollingEnabled _INIT(false);           // poll hue bridge for light state
WLED_GLOBAL uint16_t huePollIntervalMs _INIT(2500);        // low values (< 1sec) may cause lag but offer quicker response
WLED_GLOBAL char hueApiKey[47] _INIT("api");               // key token will be obtained from bridge
WLED_GLOBAL byte huePollLightId _INIT(1);                  // ID of hue lamp to sync to. Find the ID in the hue app ("about" section)
WLED_GLOBAL IPAddress hueIP _INIT_N(((0, 0, 0, 0))); // IP address of the bridge
WLED_GLOBAL bool hueApplyOnOff _INIT(true);
WLED_GLOBAL bool hueApplyBri _INIT(true);
WLED_GLOBAL bool hueApplyColor _INIT(true);
#endif

// Time CONFIG
WLED_GLOBAL bool ntpEnabled _INIT(false);         // get internet time. Only required if you use clock overlays or time-activated macros
WLED_GLOBAL bool useAMPM _INIT(false);            // 12h/24h clock format
WLED_GLOBAL byte currentTimezone _INIT(0);        // Timezone ID. Refer to timezones array in wled10_ntp.ino
WLED_GLOBAL int utcOffsetSecs _INIT(0);           // Seconds to offset from UTC before timzone calculation

WLED_GLOBAL byte overlayDefault _INIT(0);                               // 0: no overlay 1: analog clock 2: single-digit clock 3: cronixie
WLED_GLOBAL byte overlayMin _INIT(0), overlayMax _INIT(ledCount - 1);   // boundaries of overlay mode

WLED_GLOBAL byte analogClock12pixel _INIT(0);               // The pixel in your strip where "midnight" would be
WLED_GLOBAL bool analogClockSecondsTrail _INIT(false);      // Display seconds as trail of LEDs instead of a single pixel
WLED_GLOBAL bool analogClock5MinuteMarks _INIT(false);      // Light pixels at every 5-minute position

#ifndef WLED_DISABLE_CRONIXIE
WLED_GLOBAL char cronixieDisplay[7] _INIT("HHMMSS");        // Cronixie Display mask. See wled13_cronixie.ino
WLED_GLOBAL bool cronixieBacklight _INIT(true);             // Allow digits to be back-illuminated
#endif

WLED_GLOBAL bool countdownMode _INIT(false);                         // Clock will count down towards date
WLED_GLOBAL byte countdownYear _INIT(20), countdownMonth _INIT(1);   // Countdown target date, year is last two digits
WLED_GLOBAL byte countdownDay  _INIT(1) , countdownHour  _INIT(0);
WLED_GLOBAL byte countdownMin  _INIT(0) , countdownSec   _INIT(0);

WLED_GLOBAL byte macroNl   _INIT(0);        // after nightlight delay over
WLED_GLOBAL byte macroCountdown _INIT(0);
WLED_GLOBAL byte macroAlexaOn _INIT(0), macroAlexaOff _INIT(0);
WLED_GLOBAL byte macroButton[WLED_MAX_BUTTONS]        _INIT({0});
WLED_GLOBAL byte macroLongPress[WLED_MAX_BUTTONS]     _INIT({0});
WLED_GLOBAL byte macroDoublePress[WLED_MAX_BUTTONS]   _INIT({0});

// Security CONFIG
WLED_GLOBAL bool otaLock     _INIT(false);  // prevents OTA firmware updates without password. ALWAYS enable if system exposed to any public networks
WLED_GLOBAL bool wifiLock    _INIT(false);  // prevents access to WiFi settings when OTA lock is enabled
WLED_GLOBAL bool aOtaEnabled _INIT(true);   // ArduinoOTA allows easy updates directly from the IDE. Careful, it does not auto-disable when OTA lock is on

WLED_GLOBAL uint16_t userVar0 _INIT(0), userVar1 _INIT(0); //available for use in usermod

#ifdef WLED_ENABLE_DMX
  // dmx CONFIG
  WLED_GLOBAL byte DMXChannels _INIT(7);        // number of channels per fixture
  WLED_GLOBAL byte DMXFixtureMap[15] _INIT_N(({ 0, 0, 0, 0, 0, 0, 0, 0, 0, 0, 0, 0, 0, 0, 0 }));
  // assigns the different channels to different functions. See wled21_dmx.ino for more information.
  WLED_GLOBAL uint16_t DMXGap _INIT(10);          // gap between the fixtures. makes addressing easier because you don't have to memorize odd numbers when climbing up onto a rig.
  WLED_GLOBAL uint16_t DMXStart _INIT(10);        // start address of the first fixture
  WLED_GLOBAL uint16_t DMXStartLED _INIT(0);      // LED from which DMX fixtures start
#endif

// internal global variable declarations
// wifi
WLED_GLOBAL bool apActive _INIT(false);
WLED_GLOBAL bool forceReconnect _INIT(false);
WLED_GLOBAL uint32_t lastReconnectAttempt _INIT(0);
WLED_GLOBAL bool interfacesInited _INIT(false);
WLED_GLOBAL bool wasConnected _INIT(false);

// color
WLED_GLOBAL byte colIT[]     _INIT_N(({ 0, 0, 0, 0 }));         // color that was last sent to LEDs
WLED_GLOBAL byte colSecIT[]  _INIT_N(({ 0, 0, 0, 0 }));

WLED_GLOBAL byte lastRandomIndex _INIT(0);        // used to save last random color so the new one is not the same

// transitions
WLED_GLOBAL bool transitionActive _INIT(false);
WLED_GLOBAL uint16_t transitionDelayDefault _INIT(transitionDelay);
WLED_GLOBAL uint16_t transitionDelayTemp _INIT(transitionDelay);
WLED_GLOBAL unsigned long transitionStartTime;
WLED_GLOBAL float tperLast _INIT(0);        // crossfade transition progress, 0.0f - 1.0f
WLED_GLOBAL bool jsonTransitionOnce _INIT(false);

// nightlight
WLED_GLOBAL bool nightlightActive _INIT(false);
WLED_GLOBAL bool nightlightActiveOld _INIT(false);
WLED_GLOBAL uint32_t nightlightDelayMs _INIT(10);
WLED_GLOBAL byte nightlightDelayMinsDefault _INIT(nightlightDelayMins);
WLED_GLOBAL unsigned long nightlightStartTime;
WLED_GLOBAL byte briNlT _INIT(0);                     // current nightlight brightness
WLED_GLOBAL byte colNlT[] _INIT_N(({ 0, 0, 0, 0 }));        // current nightlight color

// brightness
WLED_GLOBAL unsigned long lastOnTime _INIT(0);
WLED_GLOBAL bool offMode _INIT(!turnOnAtBoot);
WLED_GLOBAL byte bri _INIT(briS);
WLED_GLOBAL byte briOld _INIT(0);
WLED_GLOBAL byte briT _INIT(0);
WLED_GLOBAL byte briIT _INIT(0);
WLED_GLOBAL byte briLast _INIT(128);          // brightness before turned off. Used for toggle function
WLED_GLOBAL byte whiteLast _INIT(128);        // white channel before turned off. Used for toggle function

// button
WLED_GLOBAL bool buttonPressedBefore[WLED_MAX_BUTTONS]        _INIT({false});
WLED_GLOBAL bool buttonLongPressed[WLED_MAX_BUTTONS]          _INIT({false});
WLED_GLOBAL unsigned long buttonPressedTime[WLED_MAX_BUTTONS] _INIT({0});
WLED_GLOBAL unsigned long buttonWaitTime[WLED_MAX_BUTTONS]    _INIT({0});
WLED_GLOBAL byte touchThreshold                               _INIT(TOUCH_THRESHOLD);

// notifications
WLED_GLOBAL bool notifyDirectDefault _INIT(notifyDirect);
WLED_GLOBAL bool receiveNotifications _INIT(true);
WLED_GLOBAL unsigned long notificationSentTime _INIT(0);
WLED_GLOBAL byte notificationSentCallMode _INIT(NOTIFIER_CALL_MODE_INIT);
WLED_GLOBAL bool notificationTwoRequired _INIT(false);

// effects
WLED_GLOBAL byte effectCurrent _INIT(0);
WLED_GLOBAL byte effectSpeed _INIT(128);
WLED_GLOBAL byte effectIntensity _INIT(128);
WLED_GLOBAL byte effectPalette _INIT(0);
WLED_GLOBAL bool effectChanged _INIT(false);

// network
WLED_GLOBAL bool udpConnected _INIT(false), udp2Connected _INIT(false), udpRgbConnected _INIT(false);

// ui style
WLED_GLOBAL bool showWelcomePage _INIT(false);

// hue
WLED_GLOBAL byte hueError _INIT(HUE_ERROR_INACTIVE);
// WLED_GLOBAL uint16_t hueFailCount _INIT(0);
WLED_GLOBAL float hueXLast _INIT(0), hueYLast _INIT(0);
WLED_GLOBAL uint16_t hueHueLast _INIT(0), hueCtLast _INIT(0);
WLED_GLOBAL byte hueSatLast _INIT(0), hueBriLast _INIT(0);
WLED_GLOBAL unsigned long hueLastRequestSent _INIT(0);
WLED_GLOBAL bool hueAuthRequired _INIT(false);
WLED_GLOBAL bool hueReceived _INIT(false);
WLED_GLOBAL bool hueStoreAllowed _INIT(false), hueNewKey _INIT(false);

// overlays
WLED_GLOBAL byte overlayCurrent _INIT(overlayDefault);

// cronixie
WLED_GLOBAL byte dP[] _INIT_N(({ 255, 255, 255, 255, 255, 255 }));

// countdown
WLED_GLOBAL unsigned long countdownTime _INIT(1514764800L);
WLED_GLOBAL bool countdownOverTriggered _INIT(true);

// timer
WLED_GLOBAL byte lastTimerMinute _INIT(0);
WLED_GLOBAL byte timerHours[] _INIT_N(({ 0, 0, 0, 0, 0, 0, 0, 0, 0, 0 }));
WLED_GLOBAL int8_t timerMinutes[] _INIT_N(({ 0, 0, 0, 0, 0, 0, 0, 0, 0, 0 }));
WLED_GLOBAL byte timerMacro[] _INIT_N(({ 0, 0, 0, 0, 0, 0, 0, 0, 0, 0 }));
WLED_GLOBAL byte timerWeekday[] _INIT_N(({ 255, 255, 255, 255, 255, 255, 255, 255, 255, 255 }));        // weekdays to activate on
// bit pattern of arr elem: 0b11111111: sun,sat,fri,thu,wed,tue,mon,validity

// blynk
WLED_GLOBAL bool blynkEnabled _INIT(false);

//playlists
WLED_GLOBAL unsigned long presetCycledTime _INIT(0);
WLED_GLOBAL int16_t currentPlaylist _INIT(0);

// realtime
WLED_GLOBAL byte realtimeMode _INIT(REALTIME_MODE_INACTIVE);
WLED_GLOBAL byte realtimeOverride _INIT(REALTIME_OVERRIDE_NONE);
WLED_GLOBAL IPAddress realtimeIP _INIT_N(((0, 0, 0, 0)));;
WLED_GLOBAL unsigned long realtimeTimeout _INIT(0);
WLED_GLOBAL uint8_t tpmPacketCount _INIT(0);
WLED_GLOBAL uint16_t tpmPayloadFrameSize _INIT(0);

// mqtt
WLED_GLOBAL unsigned long lastMqttReconnectAttempt _INIT(0);
WLED_GLOBAL unsigned long lastInterfaceUpdate _INIT(0);
WLED_GLOBAL byte interfaceUpdateCallMode _INIT(NOTIFIER_CALL_MODE_INIT);
WLED_GLOBAL char mqttStatusTopic[40] _INIT("");        // this must be global because of async handlers

// alexa udp
WLED_GLOBAL String escapedMac;
#ifndef WLED_DISABLE_ALEXA
  WLED_GLOBAL Espalexa espalexa;
  WLED_GLOBAL EspalexaDevice* espalexaDevice;
#endif

// dns server
WLED_GLOBAL DNSServer dnsServer;

// network time
WLED_GLOBAL bool ntpConnected _INIT(false);
WLED_GLOBAL time_t localTime _INIT(0);
WLED_GLOBAL unsigned long ntpLastSyncTime _INIT(999000000L);
WLED_GLOBAL unsigned long ntpPacketSentTime _INIT(999000000L);
WLED_GLOBAL IPAddress ntpServerIP;
WLED_GLOBAL uint16_t ntpLocalPort _INIT(2390);
WLED_GLOBAL uint16_t rolloverMillis _INIT(0);
WLED_GLOBAL float longitude _INIT(0.0);
WLED_GLOBAL float latitude _INIT(0.0);
WLED_GLOBAL time_t sunrise _INIT(0);
WLED_GLOBAL time_t sunset _INIT(0);
WLED_GLOBAL Toki toki _INIT(Toki());

// Temp buffer
WLED_GLOBAL char* obuf;
WLED_GLOBAL uint16_t olen _INIT(0);

// General filesystem
WLED_GLOBAL size_t fsBytesUsed _INIT(0);
WLED_GLOBAL size_t fsBytesTotal _INIT(0);
WLED_GLOBAL unsigned long presetsModifiedTime _INIT(0L);
WLED_GLOBAL JsonDocument* fileDoc;
WLED_GLOBAL bool doCloseFile _INIT(false);

// presets
WLED_GLOBAL int16_t currentPreset _INIT(-1);

WLED_GLOBAL byte errorFlag _INIT(0);

WLED_GLOBAL String messageHead, messageSub;
WLED_GLOBAL byte optionType;

WLED_GLOBAL bool doReboot _INIT(false);        // flag to initiate reboot from async handlers
WLED_GLOBAL bool doPublishMqtt _INIT(false);

// server library objects
WLED_GLOBAL AsyncWebServer server _INIT_N(((80)));
#ifdef WLED_ENABLE_WEBSOCKETS
WLED_GLOBAL AsyncWebSocket ws _INIT_N((("/ws")));
#endif
WLED_GLOBAL AsyncClient* hueClient _INIT(NULL);
WLED_GLOBAL AsyncMqttClient* mqtt _INIT(NULL);

// udp interface objects
WLED_GLOBAL WiFiUDP notifierUdp, rgbUdp, notifier2Udp;
WLED_GLOBAL WiFiUDP ntpUdp;
WLED_GLOBAL ESPAsyncE131 e131 _INIT_N(((handleE131Packet)));
WLED_GLOBAL bool e131NewData _INIT(false);

// led fx library object
WLED_GLOBAL BusManager busses _INIT(BusManager());
WLED_GLOBAL WS2812FX strip _INIT(WS2812FX());
WLED_GLOBAL BusConfig* busConfigs[WLED_MAX_BUSSES] _INIT({nullptr}); //temporary, to remember values from network callback until after
WLED_GLOBAL bool doInitBusses _INIT(false);

// Usermod manager
WLED_GLOBAL UsermodManager usermods _INIT(UsermodManager());

// Status LED
#if STATUSLED
  WLED_GLOBAL unsigned long ledStatusLastMillis _INIT(0);
  WLED_GLOBAL unsigned short ledStatusType _INIT(0); // current status type - corresponds to number of blinks per second
  WLED_GLOBAL bool ledStatusState _INIT(0); // the current LED state
#endif

// enable additional debug output
#ifdef WLED_DEBUG
  #ifndef ESP8266
  #include <rom/rtc.h>
  #endif
  #define DEBUG_PRINT(x) Serial.print(x)
  #define DEBUG_PRINTLN(x) Serial.println(x)
  #define DEBUG_PRINTF(x...) Serial.printf(x)
#else
  #define DEBUG_PRINT(x)
  #define DEBUG_PRINTLN(x)
  #define DEBUG_PRINTF(x...)
#endif

#ifdef WLED_DEBUG_FS
  #define DEBUGFS_PRINT(x) Serial.print(x)
  #define DEBUGFS_PRINTLN(x) Serial.println(x)
  #define DEBUGFS_PRINTF(x...) Serial.printf(x)
#else
  #define DEBUGFS_PRINT(x)
  #define DEBUGFS_PRINTLN(x)
  #define DEBUGFS_PRINTF(x...)
#endif

// debug macro variable definitions
#ifdef WLED_DEBUG
  WLED_GLOBAL unsigned long debugTime _INIT(0);
  WLED_GLOBAL int lastWifiState _INIT(3);
  WLED_GLOBAL unsigned long wifiStateChangedTime _INIT(0);
  WLED_GLOBAL int loops _INIT(0);
#endif

#ifdef ARDUINO_ARCH_ESP32
  #define WLED_CONNECTED (WiFi.status() == WL_CONNECTED || ETH.localIP()[0] != 0)
#else
  #define WLED_CONNECTED (WiFi.status() == WL_CONNECTED)
#endif
#define WLED_WIFI_CONFIGURED (strlen(clientSSID) >= 1 && strcmp(clientSSID, DEFAULT_CLIENT_SSID) != 0)
#define WLED_MQTT_CONNECTED (mqtt != nullptr && mqtt->connected())

// append new c string to temp buffer efficiently
bool oappend(const char* txt);
// append new number to temp buffer efficiently
bool oappendi(int i);

class WLED {
public:
  WLED();
  static WLED& instance()
  {
    static WLED instance;
    return instance;
  }

  // boot starts here
  void setup();

  void loop();
  void reset();

  void beginStrip();
  void handleConnection();
  void initAP(bool resetAP = false);
  void initConnection();
  void initInterfaces();
};
#endif        // WLED_H<|MERGE_RESOLUTION|>--- conflicted
+++ resolved
@@ -3,20 +3,12 @@
 /*
    Main sketch, global variable declarations
    @title WLED project sketch
-<<<<<<< HEAD
-   @version 0.12.2-bl3
-=======
-   @version 0.13.0-b0
->>>>>>> 20096089
+   @version 0.13.0-bl0
    @author Christian Schwinne
  */
 
 // version code in format yymmddb (b = daily build)
-<<<<<<< HEAD
-#define VERSION 2106281
-=======
-#define VERSION 2106300
->>>>>>> 20096089
+#define VERSION 2107010
 
 //uncomment this if you have a "my_config.h" file you'd like to use
 //#define WLED_USE_MY_CONFIG
@@ -208,11 +200,7 @@
 
 // Global Variable definitions
 WLED_GLOBAL char versionString[] _INIT(TOSTRING(WLED_VERSION));
-<<<<<<< HEAD
-#define WLED_CODENAME "Ryujin"
-=======
 #define WLED_CODENAME "Toki"
->>>>>>> 20096089
 
 // AP and OTA default passwords (for maximum security change them!)
 WLED_GLOBAL char apPass[65]  _INIT(DEFAULT_AP_PASS);
