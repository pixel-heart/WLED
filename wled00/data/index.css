@font-face {
	font-family: "WIcons";
	src: url(data:application/x-font-woff;charset=utf-8;base64,d09GRgABAAAAABMkAAsAAAAAEtgAAQACAAAAAAAAAAAAAAAAAAAAAAAAAABPUy8yAAABCAAAAGAAAABgD50AIWNtYXAAAAFoAAABBAAAAQTVan0qZ2FzcAAAAmwAAAAIAAAACAAAABBnbHlmAAACdAAADewAAA3sm6svT2hlYWQAABBgAAAANgAAADYb/Mf8aGhlYQAAEJgAAAAkAAAAJAcYA1FobXR4AAAQvAAAAHAAAABwZAAMiWxvY2EAABEsAAAAOgAAADowHizsbWF4cAAAEWgAAAAgAAAAIAAmAF1uYW1lAAARiAAAAXoAAAF62zUFRXBvc3QAABMEAAAAIAAAACAAAwAAAAMEAAGQAAUAAAKZAswAAACPApkCzAAAAesAMwEJAAAAAAAAAAAAAAAAAAAAARAAAAAAAAAAAAAAAAAAAAAAQAAA5BADM/80AMwDMwDMAAAAAQAAAAAAAAAAAAAAIAAAAAAAAwAAAAMAAAAcAAEAAwAAABwAAwABAAAAHAAEAOgAAAA2ACAABAAWAAEAIOA34DzgTOBm4I/gouDo4RbhOeGK4i3iPeKi4qbis+Lj4yXjM+NL45DjleQJ5BD//f//AAAAAAAg4DfgPOBM4Gbgj+Ci4OjhFuE54YriLeI94qLipuKz4uPjJeMz40vjj+OV5AnkEP/9//8AAf/jH80fyR+6H6EfeR9nHyIe9R7THoMd4R3SHW4dax1fHTAc7xziHMsciByEHBEcCwADAAEAAAAAAAAAAAAAAAAAAAAAAAAAAAAAAAAAAAAAAAAAAAAAAAAAAAAAAAAAAAAAAAAAAAAAAAAAAQAB//8ADwABAAAAAAAAAAAAAgAANzkBAAAAAAEAAAAAAAAAAAACAAA3OQEAAAAAAQAAAAAAAAAAAAIAADc5AQAAAAACANX/wAMrAsAACQASAAAlESERFAYjISImARUhNTM3MxczAQACADIj/qojMgIr/aqWKtYqlhUCAP4AIzIyAqNVVSsrAAEAkQAVA4ACUQAFAAAlARcBJzcBgAHEPP4A7zyNAcQ8/gDvPAAAAAACAFX/sQOrAsAAJABBAAABMhceARcWFRQHDgEHBg8BJyYnLgEnJjU0Nz4BNzYzMhYXPgEzAzY3PgE3NjU0JiMiBgcjLgEjIgYVFBceARcWHwECwDErKz8SExobX0NEUj4+UkRDXxsaExI/KysxOGUjI2U4vEw/PlgYGFVAMVYRUBFWMUBVGBhYPj9MBALAEhJAKyoyPDk4dT9ASzg4Sz9AdTg5PDIqK0ASEjApKTD9aUQ7OmcvLy5AVjksLDlWQC4vL2c6O0QFAAMAVf+VA6sC6wAcACAAJAAAATIXHgEXFhUUBw4BBwYjIicuAScmNTQ3PgE3NjMTESMREzUjFQIAWE5OdCEiIiF0Tk5YWE5OdCEiIiF0Tk5YK1ZWVgLrIiF0Tk5YWE5OdCEiIiF0Tk5YWE5OdCEi/YABAP8AAVVVVQAAAAACAID/wAOAAsAABAA2AAABESMRMxcWFx4BFxYVFAcOAQcGIyInLgEnJjU0Nz4BNzY3Fw4BFRQXHgEXFjMyNz4BNzY1NCYnAitWVs4fGRkjCgkeHmlGRVBQRUZpHh4JCiMZGR88MjwYF1E3Nj4+NjdRFxg8MwLA/lUBq10aICFKKSksUEVGaR4eHh5pRkVQLCkpSiEgGjwpeEY+NjdRFxgYF1E3Nj5GeCkAAAAAAgB0/6YDjALaAE4AWgAAARceAQ8BDgEvAQ4BDwEOASsBIiYvAS4BJwcGJi8BJjY/AS4BNTQ2NycuAT8BPgEfAT4BPwE+ATsBMhYfAR4BFzc2Fh8BFgYPAR4BFRQGBwUyNjU0JiMiBhUUFgMxVQYDBFIDDwdmDyMTDwELCKQICwEQEyIQZgcOBFIDAwVXAgECAVYGAwRSAw8HZg8jEw8BCwikCAsBEBMiEGYHDgRSAwMFVwIBAQH+zz9bWz8/W1sBGEQEDweNBwUCKQwUCGwICgoIbAgUDCkCBQeNBw8ERAoUCgoUCkQEDweNBwUCKQwUCGwICgoIbAgUDCkCBQeNBw8ERAoUCgoUCnJbPz9bWz8/WwAAAwArAAAD1QKAABsANwBDAAABMhceARcWFwYHDgEHBiMiJy4BJyYnNjc+ATc2EzI3PgE3NjU0Jy4BJyYjIgcOAQcGFRQXHgEXFhMyFhUUBiMiJjU0NgIAUElJei8vGxsvL3pJSVBQSUl6Ly8bGy8veklJUCwnJzoREBAROicnLCwnJzoREBAROicnLDVLSzU1S0sCgBgXVTs7RkY7O1UXGBgXVTs7RkY7O1UXGP3rEBE6JycsLCcnOhEQEBE6JycsLCcnOhEQAVVLNTVLSzU1SwAAAAACAKv/awNVAxUAGQAyAAABMhceARcWFRQGByc+ATU0Jy4BJyYjFSc3FRE1Fwc1IicuAScmNTQ2NxcOARUUFx4BFxYCAEc+Pl0bGhwZPg8PFBRGLi81q6urq0c+Pl0bGhwZPg8PFBRGLi8ClRobXT4+RzJcKD8aPSA1Ly5GFBSAq6qA/auAq6qAGhtdPj5HMlwoPxo9IDUvLkYUFAAIAFf/lwOrAukAAwAHAAsAFAAcACUALgBNAAABFwURHwEFERcnESUDDgEHJz4BNxUHDgEHIz4BNwMeARcHLgEnMxM3HgEXFS4BJwEUBw4BBwYHNTY3PgE3NjU0Jy4BJyYnNRYXHgEXFhUCLX7/AIJ+/wCCggEA1i5VIz0wc0DiHCQFVwcxJwgFJBw9JzEHV0Q9I1UuQHMwArkeHWdGRlA/NjZQFxYWF1A2Nj9QRkZnHR4Bnl7AAYBiXsABgGJi/oDAAVIFJBw9JzEHV4EjVS5AczD+xy5UJD0wc0D+4T0cJAVXBzEnAUpTSUpxJSQJVwgeHVs5OkFBOjlbHR4IVwkkJXFKSVMAAAABANUAFQMrAmsACwAAASERIxEhNSERMxEhAyv/AFb/AAEAVgEAARX/AAEAVgEA/wAAAAAABgBV/+sDgAKVAAsAEQAcACEAJgArAAA3NTMVIzUzNSM1MzUDNSM1MxUHNTMVBzMVIzU3IxMhFSE1ETUhFSERNSEVIVWAgFYrKysrVlaATEyATU3WAlX9qwJV/asCVf2rayqqKhYqFgGAgCqqgComWiomWgEAVlb9qlZWAQBWVgAFAFX/lQOrAusAHAA4AEQAUABYAAABMhceARcWFRQHDgEHBiMiJy4BJyY1NDc+ATc2MxEyNz4BNzY1NCcuAScmIyIHDgEHBhUUFx4BFxYTIiY1NDYzMhYVFAYhIiY1NDYzMhYVFAYTIiYnIQ4BIwIAWE5OdCEiIiF0Tk5YWU1OdCEiIiF0Tk1ZRz4+XRsaGhtdPj5HRz4+XRsaGhtdPj7cGiYmGhslJf67GyUlGxomJntLdRoBtBp1SwLrIiF0Tk5YWE5OdCEiIiF0Tk5YWE5OdCEi/QAaG10+PkdHPj5dGxoaG10+PkdHPj5dGxoBgCUbGiYmGhslJRsaJiYaGyX+6lRCQlQAAAABAQD/lQMrAusAIgAAATIXHgEXFhUUBw4BBwYjIiYnNjc+ATc2NTQnLgEnJic+ATMBgFhOTnQhIiIhdE5OWCJAHkE3N08WFxcWTzc3QR5AIgLrIiF0Tk5YWE5OdCEiCgoUKCdqQUFISEFBaicoFAoKAAAAAAMAHf9dA+MDIwAPACsAOAAAARcHFSMHJyM1Jzc1MzcXMwEyNz4BNzY1NCcuAScmIyIHDgEHBhUUFx4BFxYTMhYVFAYjIiY1NDYzA1WOjsiNjciOjsiNjcj+qzUvLkYUFBQURi4vNTUvLkYUFBQURi4vNUdkZEdHZGRHAc2NjciOjsiNjciOjv2rFBRGLi81NS8uRhQUFBRGLi81NS8uRhQUAatkR0dkZEdHZAAFAID/wAOAAsAAKAA0AEAATABYAAABMhceARcWFRQHDgEHBisBIgYVFBYXHgEVFAYjIicuAScmNTQ3PgE3NgMyNjU0JiMiBhUUFjcyNjU0JiMiBhUUFjMyNjU0JiMiBhUUFhcyNjU0JiMiBhUUFgIAUEVGaR4eERE5JycsTBomCQcICSUbUEVGaR4eHh5pRkWbGyUlGxomJpobJSUbGiYm8BomJhobJSWbGiYmGhslJQLAGxtcPj9GLCcnOhERJRsMFggJFgwbJR4eaUZFUFBFRmkeHv6AJRsbJSUbGyWrJRsaJiYaGyUlGxomJhobJaslGxslJRsbJQAAAAABASv/lQLVAusABwAAASEDMwERIxEBKwGqqqr+1oAC6/6q/gABgAHWAAAAAAQAgP+VA4ADFQADAAcAJwBEAAABFSE1ExEzEQEeARUUBw4BBwYjIicuAScmNTQ3PgE3NjMyFhc3HgEXATI3PgE3NjU0Jy4BJyYjIgcOAQcGFRQXHgEXFjMCgP8AVVYBASctHh5oRkZQUEZGaB4eHh5pRkVQRHoyPBEeDv6XPjY3URcYGBdRNzY+PjY3URcYGBdRNzY+AxVVVf3WAQD/AAEaMnpET0ZGaB4fHx5oRkZPUEZGaB4eLCg8DR4R/aoXGFE2Nj4+NzZRGBcXGFE2Nz4+NjZRGBcAAAkAK/+CA9UDKQADAAcACwAPABMAFwAzADcAOwAAAQcnNwMVIzUBFSM1BQcnNwM3FwcTMxUjATIXHgEXFhUUBw4BBwYjIicuAScmNTQ3PgE3NhM1MxUlNxcHASA8TT0pgAIAVgGUTTxMTDtNPCmAgP6rNS8uRhQUFBRGLi81NS8uRhQUFBRGLi8KVv5sTTxMAnE8TTz+wlVVAal+fqdNPE39ezxMPQGUVQEqFBRFLy81NS4vRRUUFBVFLy41NS8vRRQU/S1+fqdNPE0AAAIAgP+9A4AC6wAFAAoAAC0BFwkBNwUJAgcCAAE6Rv6A/oBFATv+gAGAAYBGKfU2/tUBKzWIASsBK/7VNgAAAAACAFX/lQOrAusAHAAoAAABMhceARcWFRQHDgEHBiMiJy4BJyY1NDc+ATc2MxMnNycHJwcXBxc3FwIAWE5OdCEiIiF0Tk5YWE5OdCEiIiF0Tk5Y1ZmZPJmZPJmZPJmZAusiIXROTlhYTk50ISIiIXROTlhYTk50ISL9vJmZPJmZPJmZPJmZAAAAAQCRABUDgAJRAAUAACUBFwEnNwGAAcQ8/gDvPY4Bwzz+AO88AAAAAAEBAACVAwAB0QAFAAABFwkBNxcCxDz/AP8APMQB0Tz/AAEAPMMAAAACAKv/lQNVAyMAJgA5AAABFhceARcWFRQHDgEHBiMiJy4BJyY1NDc+ATc2NwcUFjMyNjU0JjEDMjc+ATc2NTQmJw4BBw4BFRQWAkA/MzNJExQaG10+PkdHPj5dGxoJCSQaGSABWUJCUCBMKiUmNxAQDA0gbDk4QFEDIzI+P5FRUVZHPj5dGxsbG10+Pkc2MzRgLCwmD0JeXkJEiPzyEBE3JSYqLVYqLDcMC0Y0N08AAAIAVf/AA6sC6wAJABMAAAEHEyUFEyclGwEDFyc3LwEPARcHA6vpRv74/vhG6QEzeHh4oSuOu0lJuo0qAbbK/tSfnwEsyhoBG/7l/t9htnsQrawQe7cAAAABAAAAATMzF648mV8PPPUACwQAAAAAANx9KKMAAAAA3H0oowAA/10D4wMpAAAACAACAAAAAAAAAAEAAAMz/zQAAAQAAAAAAAPjAAEAAAAAAAAAAAAAAAAAAAAcBAAAAAAAAAAAAAAAAAAAAAQAANUEAACRBAAAVQQAAFUEAACABAAAdAQAACsEAACrBAAAVwQAANUEAABVBAAAVQQAAQAEAAAdBAAAgAQAASsEAACABAAAKwQAAIAEAABVBAAAkQQAAQAEAACrBAAAVQAAAAAACgAUAB4AQABUALgA9gFMAdYCQAKOAxIDLANsA/AEKgSABP4FFAWABeYGBgZKBl4GcgbKBvYAAAABAAAAHABbAAkAAAAAAAIAAAAAAAAAAAAAAAAAAAAAAAAADgCuAAEAAAAAAAEABgAAAAEAAAAAAAIABwBXAAEAAAAAAAMABgAzAAEAAAAAAAQABgBsAAEAAAAAAAUACwASAAEAAAAAAAYABgBFAAEAAAAAAAoAGgB+AAMAAQQJAAEADAAGAAMAAQQJAAIADgBeAAMAAQQJAAMADAA5AAMAAQQJAAQADAByAAMAAQQJAAUAFgAdAAMAAQQJAAYADABLAAMAAQQJAAoANACYd2xlZDEyAHcAbABlAGQAMQAyVmVyc2lvbiAxLjIAVgBlAHIAcwBpAG8AbgAgADEALgAyd2xlZDEyAHcAbABlAGQAMQAyd2xlZDEyAHcAbABlAGQAMQAyUmVndWxhcgBSAGUAZwB1AGwAYQByd2xlZDEyAHcAbABlAGQAMQAyRm9udCBnZW5lcmF0ZWQgYnkgSWNvTW9vbi4ARgBvAG4AdAAgAGcAZQBuAGUAcgBhAHQAZQBkACAAYgB5ACAASQBjAG8ATQBvAG8AbgAuAAAAAwAAAAAAAAAAAAAAAAAAAAAAAAAAAAAAAAAAAAAAAA==) format('woff');
}

:root {
	--c-1: #111;
	--c-f: #fff;
	--c-2: #222;
	--c-3: #333;
	--c-4: #444;
	--c-5: #555;
	--c-6: #666;
	--c-8: #888;
	--c-b: #bbb;
	--c-c: #ccc;
	--c-e: #eee;
	--c-d: #ddd;
	--c-r: #831;
	--t-b: 0.5;
	--c-o: rgba(34, 34, 34, 0.9);
	--c-tb : rgba(34, 34, 34, var(--t-b));
	--c-tba: rgba(102, 102, 102, var(--t-b));
	--c-tbh: rgba(51, 51, 51, var(--t-b));
	/*following are internal*/
	--th: 70px;
	--tp: 70px;
	--bh: 63px;
	--tbp: 14px 14px 10px 14px;
	--bbp: 9px 0 7px 0;
	--bhd: none;
	--bmt: 0px;
}

html {
	touch-action: manipulation;
}

body {
	margin: 0;
	background-color: var(--c-1);
	font-family: Helvetica, Verdana, sans-serif;
	font-size: 17px;
	color: var(--c-f);
	text-align: center;
	-webkit-touch-callout: none;
	-webkit-user-select: none;
	-moz-user-select: none;
	-ms-user-select: none;
	user-select: none;
	-webkit-tap-highlight-color: transparent;
	scrollbar-width: 6px;
	scrollbar-color: var(--c-sb) transparent;
}

html,
body {
	height: 100%;
	width: 100%;
	position: fixed;
	overscroll-behavior: none;
}

#bg {
	height: 100vh;
	width: 100vw;
	position: fixed;
	z-index: -10;
	background-position: center;
	background-repeat: no-repeat;
	background-size: cover;
	opacity: 0;
	transition: opacity 2s;
}

p {
	margin: 10px 0 2px 0;
	color: var(--c-d);
}

button {
	outline: none;
	cursor: pointer;
}

.labels {
	margin: 0;
	padding: 8px 0 2px 0;
}

#namelabel {
	position: fixed;
	bottom: calc(var(--bh) + 6px);
	right: 4px;
	color: var(--c-6);
	cursor: pointer;
	writing-mode: vertical-rl;
}

.bri {
	padding: 4px;
}

.wrapper {
	position: fixed;
	top: 0;
	left: 0;
	right: 0;
	background: var(--c-tb);
	z-index: 1;
}

.icons {
	font-family: 'WIcons';
	font-style: normal;
	font-size: 24px;
	line-height: 1;
	display: inline-block;
	margin: -2px 0 4px 0;
}

.huge {
	font-size: 42px;
}

.infot {
	table-layout: fixed;
	width: 100%;
}

.segt {
	table-layout: fixed;
	width: 100%;
}

.segt TD {
	text-align: center;
	/*text-transform: uppercase;*/
	font-size: 14px;
	padding: 0;
	vertical-align: middle;
}

.keytd {
	text-align: left;
	padding-bottom: 8px;
}

.valtd {
	text-align: right;
	padding-bottom: 8px;
}

.valtd i {
	font-size: small;
}

.slider-icon
{
	transform: translate(6px,3px);
	color: var(--c-d);
}

.e-icon
{
	transform: translateY(3px);
	color: var(--c-d);
}

.sel-icon {
	cursor: pointer;
	transform: translateX(3px);
	color: var(--c-d);
}

.flr {
	float: right;
	cursor: pointer;
	margin: 0;
	color: var(--c-f);
	transform: rotate(0deg);
	transition: transform 0.3s;
}

.exp {
	transform: rotate(180deg);
}

.il {
	display: inline-block;
	vertical-align: middle;
}

#liveview {
	height: 4px;
	display: none;
	width: 100%;
	border: 0px;
}

.tab {
	background-color: transparent;
	color: var(--c-d);
}

.bot {
	position: fixed;
	bottom: 0;
	left: 0;
	width: 100%;
	background-color: var(--c-tb);
}

.tab button {
	background-color: transparent;
	float: left;
	border: none;
	transition: color 0.3s, background-color 0.3s;
	font-size: 17px;
	color: var(--c-c);
}

.top button {
	padding: var(--tbp);
	margin: 0;
}

.bot button {
	padding: var(--bbp);
	width:25%;
	margin: 0;
}

.tab button:hover {
	background-color: var(--c-tbh);
	color: var(--c-e);
}

.tab button.active {
	background-color: var(--c-tba) !important;
	color: var(--c-f);
}

.active {
	background-color: var(--c-6) !important;
	color: var(--c-f);
}

.container {
	--n: 1;
	width: 100%;
	width: calc(var(--n)*100%);
	height: calc(100% - var(--tp) - var(--bh));
	margin-top: var(--tp);
	transform: translate(calc(var(--i, 0)/var(--n)*-100%));
	overscroll-behavior: none;
}

.tabcontent {
	float: left;
	position: relative;
	width: 100%;
	width: calc(100%/var(--n));
	box-sizing: border-box;
	border: 0px;
	overflow: auto;
	height: 100%;
	overscroll-behavior: none;
}

#Effects {
	-webkit-overflow-scrolling: touch;
}

.smooth { transition: transform	calc(var(--f, 1)*.5s) ease-out }

.tab-label {
	margin: 0 0 -5px 0;
	padding-bottom: 4px;
}

.overlay {
	position: fixed;
	height: 100%;
	width: 100%;
	top: 0;
	left: 0;
	background-color: var(--c-3);
	font-size: 24px;
	display: flex;
	align-items: center;
	justify-content: center;
	z-index: 11;
	opacity: 0.95;
	transition: 0.7s;
	pointer-events: none;
}

.staytop {
	display: block;
	position: -webkit-sticky;
	position: sticky;
	top: 0;
	z-index: 1;
    margin: 0 auto auto;
}

#staytop, #staytop1 {
	background: var(--c-2);
	width: 310px;
	margin: auto;
	border-radius: 15px;
}

#staytop1 {
	top: 28px;
}

#staytop2 {
	top: 58px;
}

#fxb0 {
	margin-bottom: 2px;
	filter: drop-shadow(0 0 1px #000);
}

.first {
	margin-top: 18px !important;
}

#toast {
	opacity: 0;
	background-color: var(--c-5);
	max-width: 90%;
	color: var(--c-f);
	text-align: center;
	border-radius: 5px;
	padding: 16px;
	position: fixed;
	z-index: 5;
	left: 50%;
	transform: translateX(-50%);
	bottom: calc(var(--bh) + 22px);
	font-size: 17px;
	pointer-events: none;
}

#toast.show {
	opacity: 1;
	animation: fadein 0.5s, fadein 0.5s 2.5s reverse;
}

#toast.error {
	opacity: 1;
	background-color: #b21;
	animation: fadein 0.5s;
}

.modal {
	position:fixed;
	left: 0px;
	bottom: 0px;
	right: 0px;
	top: calc(var(--th) - 1px);
	background-color: var(--c-o);
	transform: translateY(100%);
	transition: transform 0.4s;
	padding: 8px;
	font-size: 20px;
	overflow: auto;
}

#info {
	z-index: 3;
}

#rover, #nodes {
	z-index: 2;
}

#ndlt {
  margin: 12px 0;
}

.valtd i {
	font-size: 14px;
}

#roverstar {
	position: fixed;
	top: calc(var(--th) + 5px);
	left: 1px;
	display: none;
	cursor: pointer;
}

#connind {
	position: fixed;
	bottom: calc(var(--bh) + 5px);
	left: 4px;
	padding: 5px;
	border-radius: 5px;
	background-color: #a90;
	z-index: -2;
}

#imgw {
	display: inline-block;
	margin: 8px;
}

#kv, #kn {
	max-width: 490px;
	display: inline-block;
}

#kn td {
  padding-bottom: 12px;
}

#lv {
	max-width: 600px;
	display: inline-block;
}

#heart {
	transition: color 0.9s;
	font-size: 16px;
	color: #f00;
}

img {
	max-width: 100%;
	max-height: 100%;
}

.wi {
	image-rendering: pixelated;
	image-rendering: crisp-edges;
	width: 210px;
}

@keyframes fadein {
	from {bottom: 0; opacity: 0;}
	to {bottom: calc(var(--bh) + 22px); opacity: 1;}
}

.sliderdisplay {
	content:'';
	position: absolute;
	top: 13px; bottom: 13px;
	left: 10px; right: 10px;
	background: var(--c-4);
	border-radius: 17px;
	pointer-events: none;
	z-index: -1;
}

.sliderbubble {
	width: 24px;
	position: relative;
	display: inline-block;
	border-radius: 10px;
	background: var(--c-3);
	color: var(--c-f);
	padding: 4px 4px 2px;
	font-size: 14px;
	right: 5px;
	transition: visibility 0.25s ease, opacity 0.25s ease;
	opacity: 0;
	visibility: hidden;
}

output.sliderbubbleshow {
	visibility: visible;
	opacity: 1;
}

.hidden {
	display: none;
}

input[type=range] {
	-webkit-appearance: none;
	width: 220px;
	padding: 0px;
	margin: 0px 10px 0px 10px;
	background-color: transparent;
	cursor: pointer;
}
input[type=range]:focus {
	outline: none;
}
input[type=range]::-webkit-slider-runnable-track {
	width: 100%;
	height: 30px;
	cursor: pointer;
	background: transparent;
}
input[type=range]::-webkit-slider-thumb {
	height: 16px;
	width: 16px;
	border-radius: 17px;
	background: var(--c-f);
	cursor: pointer;
	-webkit-appearance: none;
	margin-top: 7px;
}
input[type=range]::-moz-range-track {
	width: 100%;
	height: 30px;
	background-color: rgba(0, 0, 0, 0);
}
input[type=range]::-moz-range-thumb {
	border: 0px solid rgba(0, 0, 0, 0);
	height: 16px;
	width: 16px;
	border-radius: 17px;
	background: var(--c-f);
	transform: translateY(7px);
}
#wwrap {
	display: none;
}

.sliderwrap {
	height: 30px;
	width: 240px;
	position: relative;
}

.sbs {
	margin: 0px -20px 5px -6px;
}

.sws {
	width: 220px;
}

.sis {
	width: 210px !important;
}

.hd {
	display: var(--bhd);
}

#briwrap {
	float: right;
	margin-top: var(--bmt);
}

#picker {
	margin: 10px auto;
	width: 260px;
}

#rgbwrap {
	display: none;
}

.btn {
	padding: 8px;
	margin: 10px 4px;
	width: 230px;
	font-size: 19px;
	background-color: var(--c-3);
	color: var(--c-d);
	cursor: pointer;
	border: 1px solid var(--c-3);
	border-radius: 25px;
	transition-duration: 0.5s;
	-webkit-backface-visibility: hidden;
	-webkit-transform:translate3d(0,0,0);
}

.btn-s {
	width: 276px;
	background-color: var(--c-2);
}
.btn-i {
	padding-bottom: 4px;
}
.btn-icon {
	margin: 0px 8px 4px 0;
	vertical-align: middle;
}
.btna-icon {
	margin: 0px;
}
.btn-p {
	width: 165px;
	margin: 5px;
}
.btn-xs, .btn-pl-del, .btn-pl-add {
	width: 42px;
}
.btn-pl-del, .btn-pl-add {
	margin: 0;
}
#qcs-w {
	margin-top: 10px;
}
.qcs {
	padding: 14px;
	margin: 2px;
	border-radius: 14px;
	display: inline-block;
}
.qcsb {
	padding: 13px;
	border: 1px solid var(--c-f);
}
#hexw {
	margin-top: 5px;
	display: none;
}
.sel {
	margin: 5px 0 10px;
}
.sel-pl, .sel-ple {
	padding: 4px;
	margin: 0;
	font-size: 19px;
	background-color: var(--c-3);
	color: var(--c-d);
	cursor: pointer;
	border: 1px solid var(--c-3);
	border-radius: 5px;
	transition-duration: 0.5s;
	-webkit-backface-visibility: hidden;
	-webkit-transform:translate3d(0,0,0);
}
.sel-pl {
	width: 165px;
}
.sel-ple {
	width: 100%;
	text-align: center;
}
option {
	background-color: var(--c-3);
	color: var(--c-f);
}
input[type=number], input[type=text] {
	background: var(--c-3);
	color: var(--c-f);
	border: 0px solid var(--c-f);
	border-radius: 5px;
	padding: 8px;
	margin: 6px 6px 6px 0;
	font-size: 19px;
	transition: background-color 0.2s;
	outline: none;
	width: 50px;
	-webkit-appearance: textfield;
	-moz-appearance: textfield;
	appearance: textfield;
}

textarea {
	background: var(--c-2);
	color: var(--c-f);
	width: 236px;
	height: 90px;
	border-radius: 5px;
	border: 2px solid #555;
	outline: none;
	resize: none;
	font-size: 19px;
}

::selection {
	background: var(--c-b);
}

input[type=text] {
	width: 100px;
	text-align: center;
}

.ptxt {
	width: 216px !important;
	margin: 6px !important;
}

.plentry {
  position: relative;
}

.stxt {
	width: 50px !important;
}

input[type=number]:focus, input[type=text]:focus {
	background: var(--c-6);
}

input[type=number]::-webkit-inner-spin-button,
input[type=number]::-webkit-outer-spin-button {
	-webkit-appearance: none;
}

.segn {
	margin: 3px 0 6px 0 !important;
	text-align: right;
}

.segname, .pname {
	position: absolute;
	top: 0px;
	left: 50%;
	padding: 10px 0;
	transform: translateX(-50%);
	white-space: nowrap;
	cursor: pointer;
	text-align: center;
}
/*
.segname {
	padding: 7px 0;
	font-size: 11px;
}
*/
.pname {
	width: 208px;
	overflow: hidden;
	text-overflow: clip;
}

.segpwr {
	margin: 8px 0 0;
}

.pid {
	position: absolute;
	top: 0px;
	left: 0px;
	padding: 11px 0px 0px 11px;
	font-size: 16px;
	width: 20px;
	text-align: center;
	color: var(--c-b);
}

.newseg {
	cursor: default;
}

.ic {
	padding: 6px 0 0 0;
}

.xxs {
	width: 40px;
	margin: 6px;
}

.psts {
	background-color: var(--c-3);
	color: var(--c-f);
	cursor: pointer;
	padding: 2px 0 0 0;
	height: 40px;
}

.cnf {
	color: var(--c-f);
	cursor: pointer;
	background: var(--c-3);
	border-radius: 25px;
	padding: 8px;
	margin: -8px 0 0;
}

.cnf-s {
/*
	padding: 8px;
	position: absolute;
	top: 173px;
	right: 23px;
	padding: 7px 22px;
*/
}

.pwr {
	color: var(--c-6);
	transform: translate(2px, 3px);
	cursor: pointer;
}

.act {
	color: var(--c-f);
}

.del {
	position: absolute;
	bottom: 8px;
	right: 8px;
	color: var(--c-f);
	cursor: pointer;
}

.check, .radio {
	display: inline-block;
	position: relative;
	padding-bottom: 32px;
	margin-bottom: 14px;
	cursor: pointer;
	text-align: center;
}

.schkl {
	padding: 2px 5px 0px 35px;
	margin: 0 0 0 2px;
}

.revchkl {
	padding: 2px 0px 0px 35px;
	margin-bottom: 0px;
	margin-top: 8px;
}

.fxchkl {
  position: absolute;
  top: 0px;
  left: 8px;
}

.check input, .radio input {
	position: absolute;
	opacity: 0;
	cursor: pointer;
	height: 0;
	width: 0;
}

.checkmark, .radiomark {
	position: absolute;
	bottom: 0;
	left: 0;
	background-color: var(--c-3);
}

.radiomark {
	height: 24px;
	width: 24px;
	border-radius: 50%;
	top: -2px;
}

.checkmark {
	height: 25px;
	width: 25px;
	border-radius: 10px;
	top: 0;
}

.psv {
	left: initial;
	bottom: initial;
	top: 0;
	right: 0;
}

.psvl {
	padding: 2px 35px 10px 0px;
	margin-top: 10px;
	margin-bottom: 0px;
}


.check:hover input ~ .checkmark {
	background-color: var(--c-4);
}

.check input:checked ~ .checkmark {
	background-color: var(--c-6);
}

.checkmark:after, .radiomark:after {
	content: "";
	position: absolute;
	display: none;
}

.check input:checked ~ .checkmark:after, .radio input:checked ~ .radiomark:after {
	display: block;
}

.check .checkmark:after {
	left: 9px;
	top: 5px;
	width: 5px;
	height: 10px;
	border: solid var(--c-f);
	border-width: 0 3px 3px 0;
	-webkit-transform: rotate(45deg);
	-ms-transform: rotate(45deg);
	transform: rotate(45deg);
}

.radio .radiomark:after {
	width: 12px;
	height: 12px;
	top: 50%;
	left: 50%;
	margin: -6px;
	border-radius: 50%;
	background: var(--c-f);
}

.h {
	font-size: 13px;
	text-align: center;
	color: var(--c-b);
}

.bp {
	margin-bottom: 5px;
}

.seg {
	position: relative;
	display: inline-block;
	padding: 8px;
	margin: 3px 0;
	width: 260px;
	font-size: 19px;
	background-color: var(--c-2);
	color: var(--c-f);
	border: 0px solid var(--c-f);
	border-radius: 20px;
	text-align: left;
	transition: background-color 0.5s;
  	filter: brightness(1);
}

.list {
	position: relative;
	width: 260px;
	transition: background-color 0.5s;
    margin: auto auto 20px;
}

.lstI {
	border-bottom: 1px solid var(--c-3);
	display: flex;
	align-items: center;
	padding: 8px 10px;
    cursor: pointer;
	background-color: var(--c-2);
	overflow: hidden;
	position: sticky;
}

.lstI:hover {
    background: var(--c-4);
}

.lstI:last-child {
	border: none;
    border-radius: 0 0 20px 20px;
    padding-bottom: 10px;
}

.lstI.selected {
	background: var(--c-5);
	top: 135px;
	bottom: 0;
}

.lstI.sticky, .lstI.selected {
	z-index: 1;
}

<<<<<<< HEAD
#selectPalette .lstI.selected {
	top: 80px;
	bottom: 0;
}

#selectPalette .lstI.sticky {
	top: 40px;
=======
#pallist .lstI.selected {
	top: 27px;
	bottom: -11px;
}

#pallist .lstI.sticky {
	top: -11px;
>>>>>>> 40c8fdbf
}

.lstI.sticky {
	top: 98px;
}

.lstIcontent {
	width: 100%;
	vertical-align: middle;
	padding: 0 20px 0 5px;
	text-align: left;
}

.lstIname {
	margin: 3px 0;
	white-space: nowrap;
	cursor: pointer;
}

.lstIprev {
	border: 1px solid var(--c-4);
	border-radius: 4px;
	width: 100%;
	height: 8px;
	margin: auto;
}

.fndIcn { /* needed for magnifier SVG, can be removed when magnifier is in Wicons font */
	width: 24px;
	height: 24px;
	stroke: var(--c-e);
	stroke-width: 3px;
	fill-opacity: 0;
	margin-top: 1px;
}

div.fnd div {
	position: absolute;
	top: 10px;
	left: 13px;
}

div.fnd span {
	position: absolute;
	display: none;
	top: 10px;
	right: 13px;
	cursor: pointer;
}

input[type="text"].fnd {
	display: block;
	width: 260px;
	box-sizing: border-box;
    padding: 8px 48px 8px 60px;
    margin: 5px auto 0;
	text-align: left;
	border-radius: 20px 20px 0 0;
	background: var(--c-2);
    border-bottom: 1px solid var(--c-3);
}

input[type="text"].fnd:focus {
	background-color: var(--c-5);
}

input[type="text"].fnd:not(:placeholder-shown) {
	background-color: var(--c-4);
}

.pres {
	margin-bottom: 6px;
}

.segin {
	padding: 4px 8px 4px 8px;
	display: none;
}

.expanded {
	display: block;
}

.c {
	text-align: center;
}

.po2 {
	display: none;
	margin-top: 8px;
}

.pwarn {
	color: red;
}

.hrz {
	width: auto;
	height: 2px;
	background-color: var(--c-e);
	margin: 3px 0;
}
.hrz-pl {
	margin: 20px 0;
	position: relative;
}

::-webkit-scrollbar {
	width: 6px;
}
::-webkit-scrollbar-track {
	background: transparent;
}
::-webkit-scrollbar-thumb {
	background: var(--c-sb);
	opacity: 0.2;
	border-radius: 5px;
}
::-webkit-scrollbar-thumb:hover {
	background: var(--c-sbh);
}

@media not all and (hover: none) {
	.sliderwrap:hover + output.sliderbubble {
		visibility: visible;
		opacity: 1;
	}
}

@media all and (max-width: 335px) {
	.sliderbubble {
    display: none;
  }
}

@media all and (max-width: 550px) and (min-width: 374px) {
	.infobtn {
		width: 155px;
	}
}

@media all and (max-width: 540px) {
	.top button {
		width: 16.6%;
		padding: 8px 0 4px 0;
	}
}

@media all and (min-width: 541px) and (max-width: 719px) {
	.top button {
		width: 14.2%;
		padding: 8px 0 4px 0;
	}
}

@media all and (max-width: 719px) {
	.hd {
		display: none !important;
	}
	#briwrap {
		margin-top: 0px !important;
		float: none;
	}
}

@media all and (max-width: 798px) {
	#buttonNodes {
		display: none;
	}
}

@media all and (max-width: 1249px) {
	#buttonPcm {
		display: none;
	}
}<|MERGE_RESOLUTION|>--- conflicted
+++ resolved
@@ -140,6 +140,10 @@
 	padding: 0;
 	vertical-align: middle;
 }
+.segt TD.h {
+	font-size: 13px;
+	padding: 2px 0 0;
+}
 
 .keytd {
 	text-align: left;
@@ -573,6 +577,8 @@
 	transition-duration: 0.5s;
 	-webkit-backface-visibility: hidden;
 	-webkit-transform:translate3d(0,0,0);
+	overflow: clip;
+	text-overflow: clip;
 }
 
 .btn-s {
@@ -595,9 +601,11 @@
 }
 .btn-xs, .btn-pl-del, .btn-pl-add {
 	width: 42px;
+	height: 42px;
 }
 .btn-pl-del, .btn-pl-add {
 	margin: 0;
+	white-space: nowrap;
 }
 #qcs-w {
 	margin-top: 10px;
@@ -975,15 +983,6 @@
 	z-index: 1;
 }
 
-<<<<<<< HEAD
-#selectPalette .lstI.selected {
-	top: 80px;
-	bottom: 0;
-}
-
-#selectPalette .lstI.sticky {
-	top: 40px;
-=======
 #pallist .lstI.selected {
 	top: 27px;
 	bottom: -11px;
@@ -991,7 +990,6 @@
 
 #pallist .lstI.sticky {
 	top: -11px;
->>>>>>> 40c8fdbf
 }
 
 .lstI.sticky {
