--- conflicted
+++ resolved
@@ -203,11 +203,7 @@
 			if (Array.isArray(json)) hol = json;
 			//TODO: do some parsing first
 		})
-<<<<<<< HEAD
 		.catch((e)=>{
-=======
-		.catch(function (error) {
->>>>>>> 94a01999
 			console.log("No array of holidays in holidays.json. Defaults loaded.");
 		})
 		.finally(()=>{
@@ -280,11 +276,7 @@
 
 function showErrorToast() {
 	// if we received a timeout force WS reconnect
-<<<<<<< HEAD
 	setTimeout(makeWS,500);
-=======
-	reconnectWS();
->>>>>>> 94a01999
 	showToast('Connection to light failed!', true);
 }
 
@@ -648,7 +640,6 @@
 		if (i > lSeg) lSeg = i;
 
 		cn += `<div class="seg">
-<<<<<<< HEAD
 	<label class="check schkl">
 		&nbsp;
 		<input type="checkbox" id="seg${i}sel" onchange="selSeg(${i})" ${inst.sel ? "checked":""}>
@@ -674,8 +665,8 @@
 			<td>Offset</td>
 		</tr>
 		<tr>
-			<td><input class="noslide segn" id="seg${i}s" type="number" min="0" max="${ledCount-1}" value="${inst.start}" oninput="updateLen(${i})"></td>
-			<td><input class="noslide segn" id="seg${i}e" type="number" min="0" max="${ledCount-(cfg.comp.seglen?inst.start:0)}" value="${inst.stop-(cfg.comp.seglen?inst.start:0)}" oninput="updateLen(${i})"></td>
+			<td><input class="noslide segn" id="seg${i}s" type="number" min="0" max="${ledCount-1}" value="${inst.start}" oninput="updateLen(${i})" onkeydown="segEnter(${i})"></td>
+			<td><input class="noslide segn" id="seg${i}e" type="number" min="0" max="${ledCount-(cfg.comp.seglen?inst.start:0)}" value="${inst.stop-(cfg.comp.seglen?inst.start:0)}" oninput="updateLen(${i})" onkeydown="segEnter(${i})"></td>
 			<td><input class="noslide segn" id="seg${i}of" type="number" value="${inst.of}" oninput="updateLen(${i})"></td>
 		</tr>
 		<tr>
@@ -684,8 +675,8 @@
 			<td>Apply</td>
 		</tr>
 		<tr>
-			<td><input class="noslide segn" id="seg${i}grp" type="number" min="1" max="255" value="${inst.grp}" oninput="updateLen(${i})"></td>
-			<td><input class="noslide segn" id="seg${i}spc" type="number" min="0" max="255" value="${inst.spc}" oninput="updateLen(${i})"></td>
+			<td><input class="noslide segn" id="seg${i}grp" type="number" min="1" max="255" value="${inst.grp}" oninput="updateLen(${i})" onkeydown="segEnter(${i})"></td>
+			<td><input class="noslide segn" id="seg${i}spc" type="number" min="0" max="255" value="${inst.spc}" oninput="updateLen(${i})" onkeydown="segEnter(${i})"></td>
 			<td><button class="btn btn-xs" onclick="setSeg(${i})"><i class="icons btn-icon" id="segc${i}">&#xe390;</i></button></td>
 		</tr>
 		</table>
@@ -709,71 +700,6 @@
 	}
 
 	gId('segcont').innerHTML = cn;
-=======
-			<label class="check schkl">
-				&nbsp;
-				<input type="checkbox" id="seg${i}sel" onchange="selSeg(${i})" ${inst.sel ? "checked":""}>
-				<span class="checkmark schk"></span>
-			</label>
-			<div class="segname">
-				<div class="segntxt" onclick="selSegEx(${i})">${inst.n ? inst.n : "Segment "+i}</div>
-				<i class="icons edit-icon ${expanded[i] ? "expanded":""}" id="seg${i}nedit" onclick="tglSegn(${i})">&#xe2c6;</i>
-			</div>
-			<i class="icons e-icon flr ${expanded[i] ? "exp":""}" id="sege${i}" onclick="expand(${i})">&#xe395;</i>
-			<div class="segin ${expanded[i] ? "expanded":""}" id="seg${i}">
-				<input type="text" class="ptxt stxt noslide" id="seg${i}t" autocomplete="off" maxlength=32 value="${inst.n?inst.n:""}" placeholder="Enter name..."/>
-				<div class="sbs">
-				<i class="icons e-icon pwr ${powered[i] ? "act":""}" id="seg${i}pwr" onclick="setSegPwr(${i})">&#xe08f;</i>
-				<div class="sliderwrap il sws">
-					<input id="seg${i}bri" class="noslide sis" onchange="setSegBri(${i})" oninput="updateTrail(this)" max="255" min="1" type="range" value="${inst.bri}" />
-					<div class="sliderdisplay"></div>
-				</div>
-				</div>
-				<table class="infot">
-					<tr>
-						<td class="segtd">Start LED</td>
-						<td class="segtd">${cfg.comp.seglen?"Length":"Stop LED"}</td>
-						<td class="segtd">Offset</td>
-					</tr>
-					<tr>
-						<td class="segtd"><input class="noslide segn" id="seg${i}s" type="number" min="0" max="${ledCount-1}" value="${inst.start}" oninput="updateLen(${i})" onkeydown="segEnter(${i})"></td>
-						<td class="segtd"><input class="noslide segn" id="seg${i}e" type="number" min="0" max="${ledCount-(cfg.comp.seglen?inst.start:0)}" value="${inst.stop-(cfg.comp.seglen?inst.start:0)}" oninput="updateLen(${i})" onkeydown="segEnter(${i})"></td>
-						<td class="segtd"><input class="noslide segn" id="seg${i}of" type="number" value="${inst.of}" oninput="updateLen(${i})"></td>
-					</tr>
-				</table>
-				<table class="infot">
-					<tr>
-						<td class="segtd">Grouping</td>
-						<td class="segtd">Spacing</td>
-						<td class="segtd">Apply</td>
-					</tr>
-					<tr>
-						<td class="segtd"><input class="noslide segn" id="seg${i}grp" type="number" min="1" max="255" value="${inst.grp}" oninput="updateLen(${i})" onkeydown="segEnter(${i})"></td>
-						<td class="segtd"><input class="noslide segn" id="seg${i}spc" type="number" min="0" max="255" value="${inst.spc}" oninput="updateLen(${i})" onkeydown="segEnter(${i})"></td>
-						<td class="segtd"><i class="icons e-icon cnf cnf-s" id="segc${i}" onclick="setSeg(${i})">&#xe390;</i></td>
-					</tr>
-				</table>
-				<div class="h" id="seg${i}len"></div>
-				<label class="check revchkl">
-					Reverse direction
-					<input type="checkbox" id="seg${i}rev" onchange="setRev(${i})" ${inst.rev ? "checked":""}>
-					<span class="checkmark schk"></span>
-				</label>
-				<label class="check revchkl">
-					Mirror effect
-					<input type="checkbox" id="seg${i}mi" onchange="setMi(${i})" ${inst.mi ? "checked":""}>
-					<span class="checkmark schk"></span>
-				</label>
-				<div class="del">
-					<button class="btn btn-i btn-xs" id="segr${i}" title="Repeat until end" onclick="rptSeg(${i})"><i class="icons btn-icon">&#xe22d;</i></button>
-					<button class="btn btn-i btn-xs" id="segd${i}" title="Delete" onclick="delSeg(${i})"><i class="icons btn-icon">&#xe037;</i></button>
-				</div>
-			</div>
-		</div><br>`;
-	}
-
-	d.getElementById('segcont').innerHTML = cn;
->>>>>>> 94a01999
 	if (lowestUnused >= maxSeg) {
 		gId('segutil').innerHTML = '<span class="h">Maximum number of segments reached.</span>';
 		noNewSegs = true;
@@ -1147,28 +1073,15 @@
 	return n.localeCompare((b[1].playlist ? '<' : y) + b[1].n, undefined, {numeric: true});
 }
 
-//forces a WebSockets reconnect if timeout (error toast), or successful HTTP response to JSON request
-function reconnectWS() {
-	if (ws) ws.close();
-	ws = null;
-	if (lastinfo && lastinfo.ws > -1) setTimeout(makeWS,500);
-}
-
 function makeWS() {
 	if (ws) { ws.close(); ws=null; }
 	if (lastinfo.ws < 0) return;
 	ws = new WebSocket('ws://'+(loc?locip:window.location.hostname)+'/ws');
 	ws.binaryType = "arraybuffer";
-<<<<<<< HEAD
 	ws.onmessage = (e)=>{
     	if (e.data instanceof ArrayBuffer) return; //liveview packet
 		var json = JSON.parse(e.data);
 		if (json.leds) return; //JSON liveview packet
-=======
-	ws.onmessage = function(event) {
-    if (event.data instanceof ArrayBuffer) return; //liveview packet
-		var json = JSON.parse(event.data);
->>>>>>> 94a01999
 		clearTimeout(jsonTimeout);
 		jsonTimeout = null;
 		lastUpdate = new Date();
@@ -1188,26 +1101,15 @@
 		readState(s);
 	};
 	ws.onclose = (e)=>{
-<<<<<<< HEAD
 		gId('connind').style.backgroundColor = "var(--c-r)";
 		setTimeout(makeWS,500); //retry WS connection
 	}
 	ws.onopen = (e)=>{
 		//ws.send("{'v':true}"); //unnecessary (https://github.com/Aircoookie/WLED/blob/master/wled00/ws.cpp#L18)
-=======
-		//if there is already a new web socket open, do not null ws
-		if (ws && ws.readyState === WebSocket.OPEN) return;
-
-		d.getElementById('connind').style.backgroundColor = "#831";
-		ws = null;
-	}
-	ws.onopen = (e)=>{
->>>>>>> 94a01999
 		reqsLegal = true;
 	}
 }
 
-<<<<<<< HEAD
 function readState(s,command=false)
 {
 	if (!s) return false;
@@ -1238,32 +1140,6 @@
 		updateUI();
 		return;
 	}
-=======
-function readState(s,command=false) {
-  isOn = s.on;
-  d.getElementById('sliderBri').value= s.bri;
-  nlA = s.nl.on;
-  nlDur = s.nl.dur;
-  nlTar = s.nl.tbri;
-  nlMode = s.nl.mode;
-  syncSend = s.udpn.send;
-  currentPreset = s.ps;
-  tr = s.transition;
-  d.getElementById('tt').value = tr/10;
-
-  var selc=0; var ind=0;
-  populateSegments(s);
-  for (let i = 0; i < (s.seg||[]).length; i++)
-  {
-    if(s.seg[i].sel) {selc = ind; break;} ind++;
-  }
-  var i=s.seg[selc];
-  if (!i) {
-    showToast('No Segments!', true);
-    updateUI();
-    return;
-  }
->>>>>>> 94a01999
   
 	selColors = i.col;
 	var cd = gId('csl').children;
@@ -1513,67 +1389,10 @@
 			parseInfo();
 			if (isInfo) populateInfo(lastinfo);
 		}
-<<<<<<< HEAD
 		var s = json.state ? json.state : json;
 		readState(s);
 		makeWS();
 		reqsLegal = true;
-=======
-		if (json.success) {
-			return;
-		}
-		var s = json;
-		if (reqsLegal && !ws) reconnectWS();
-		
-		if (!command || rinfo) { //we have info object
-			if (!rinfo) { //entire JSON (on load)
-				populateEffects(json.effects);
-				populatePalettes(json.palettes);
-
-				//load palette previews, presets, and open websocket sequentially
-				setTimeout(function(){
-					loadPresets(function(){
-						loadPalettesData(function(){
-							if (!ws && json.info.ws > -1) makeWS();
-						});
-					});
-				},25);
-				
-				reqsLegal = true;
-			}
-
-			var info = json.info;
-			var name = info.name;
-			d.getElementById('namelabel').innerHTML = name;
-			if (name === "Dinnerbone") {
-				d.documentElement.style.transform = "rotate(180deg)";
-			}
-			if (info.live) {
-				name = "(Live) " + name;
-			}
-			if (loc) {
-				name = "(L) " + name;
-			}
-			d.title = name;
-			isRgbw = info.leds.wv;
-			ledCount = info.leds.count;
-			syncTglRecv = info.str;
-			maxSeg = info.leds.maxseg;
-			pmt = info.fs.pmt;
-
-			if (!command && rinfo) setTimeout(loadPresets, 99);
-
-			d.getElementById('buttonNodes').style.display = (info.ndc > 0 && window.innerWidth > 770) ? "block":"none";
-			lastinfo = info;
-			if (isInfo) {
-				populateInfo(info);
-			}
-			s = json.state;
-			displayRover(info, s);
-		}
-
-		readState(s,command);
->>>>>>> 94a01999
 	})
 	.catch((e)=>{
 		showToast(e, true);
@@ -1662,14 +1481,9 @@
 				<td width="38%">${cfg.comp.seglen?"LED count":"Stop LED"}</td>
 			</tr>
 			<tr>
-<<<<<<< HEAD
-				<td><input class="noslide segn" id="seg${lu}s" type="number" min="0" max="${ledCount-1}" value="${ns}" oninput="updateLen(${lu})"></td>
-				<td><input class="noslide segn" id="seg${lu}e" type="number" min="0" max="${ct}" value="${ct}" oninput="updateLen(${lu})"></td>
+				<td><input class="noslide segn" id="seg${lu}s" type="number" min="0" max="${ledCount-1}" value="${ns}" oninput="updateLen(${lu})" onkeydown="segEnter(${lu})"></td>
+				<td><input class="noslide segn" id="seg${lu}e" type="number" min="0" max="${ct}" value="${ct}" oninput="updateLen(${lu})" onkeydown="segEnter(${lu})"></td>
 				<td><button class="btn btn-xs" onclick="setSeg(${lu});resetUtil();"><i class="icons bth-icon" id="segc${lu}">&#xe390;</i></button></td>
-=======
-				<td class="segtd"><input class="noslide segn" id="seg${lowestUnused}s" type="number" min="0" max="${ledCount-1}" value="${ns}" oninput="updateLen(${lowestUnused})" onkeydown="segEnter(${lowestUnused})"></td>
-				<td class="segtd"><input class="noslide segn" id="seg${lowestUnused}e" type="number" min="0" max="${ledCount-(cfg.comp.seglen?ns:0)}" value="${ledCount-(cfg.comp.seglen?ns:0)}" oninput="updateLen(${lowestUnused})" onkeydown="segEnter(${lowestUnused})"></td>
->>>>>>> 94a01999
 			</tr>
 		</table>
 		<div class="h" id="seg${lu}len">${ledCount - ns} LEDs</div>
@@ -1855,7 +1669,6 @@
 }
 
 function makePlEntry(p,i) {
-<<<<<<< HEAD
   return `<div class="plentry">
   	<div class="hrz"></div>
 	<table>
@@ -1886,26 +1699,6 @@
 	if (pNum < 2) {
 		showToast("You need at least 2 presets to make a playlist!"); //return;
 	}
-=======
-  return `
-  <div class="plentry">
-    <select class="btn sel sel-pl" onchange="plePs(${p},${i},this)" data-val=${plJson[p].ps[i]} data-index=${i}>
-		${makePlSel()}
-    </select>
-		<button class="btn btn-i btn-xs btn-pl-del" onclick="delPl(${p},${i})"><i class="icons btn-icon">&#xe037;</i></button>
-		<div class="h plnl">Duration</div><div class="h plnl">Transition</div><div class="h pli">#${i+1}</div><br>
-		<input class="noslide pln" type="number" max=6553.0 min=0.2 step=0.1 oninput="pleDur(${p},${i},this)" value=${plJson[p].dur[i]/10.0}>
-		<input class="noslide pln" type="number" max=65.0 min=0.0 step=0.1 oninput="pleTr(${p},${i},this)" value=${plJson[p].transition[i]/10.0}> s
-		<button class="btn btn-i btn-xs btn-pl-add" onclick="addPl(${p},${i})"><i class="icons btn-icon">&#xe18a;</i></button>
-    <div class="hrz"></div>
-  </div>`;
-}
-
-function makePlUtil() {
-  if (pNum < 1) {
-    showToast("Please make a preset first!"); return;
-  }
->>>>>>> 94a01999
 	if (plJson[0].transition[0] < 0) plJson[0].transition[0] = tr;
 	gId('putil').classList.remove("staytop");
 	gId('putil').scrollIntoView({
@@ -1956,7 +1749,6 @@
 	var start = parseInt(gId(`seg${s}s`).value);
 	var stop = parseInt(gId(`seg${s}e`).value);
 	if (stop == 0) {return;}
-<<<<<<< HEAD
 	var rev = gId(`seg${s}rev`).checked;
 	var mi = gId(`seg${s}mi`).checked;
 	var sel = gId(`seg${s}sel`).checked;
@@ -1965,16 +1757,6 @@
 		var grp = parseInt(gId(`seg${s}grp`).value);
 		var spc = parseInt(gId(`seg${s}spc`).value);
 		var ofs = parseInt(gId(`seg${s}of` ).value);
-=======
-	var rev = d.getElementById(`seg${s}rev`).checked;
-	var mi = d.getElementById(`seg${s}mi`).checked;
-	var sel = d.getElementById(`seg${s}sel`).checked;
-	var obj = {"seg": {"id": s, "n": name, "start": start, "stop": (cfg.comp.seglen?start:0)+stop, "rev": rev, "mi": mi, "on": powered[s], "bri": parseInt(d.getElementById(`seg${s}bri`).value), "sel": sel}};
-	if (d.getElementById(`seg${s}grp`)) {
-		var grp = parseInt(d.getElementById(`seg${s}grp`).value);
-		var spc = parseInt(d.getElementById(`seg${s}spc`).value);
-		var ofs = parseInt(d.getElementById(`seg${s}of` ).value);
->>>>>>> 94a01999
 		obj.seg.grp = grp;
 		obj.seg.spc = spc;
 		obj.seg.of  = ofs;
@@ -1984,18 +1766,11 @@
 	requestJson(obj);
 }
 
-<<<<<<< HEAD
 function setSeg(s)
 {
 	var name = gId(`seg${s}t`).value;
 	var start = parseInt(gId(`seg${s}s`).value);
 	var stop = parseInt(gId(`seg${s}e`).value);
-=======
-function setSeg(s){
-	var name  = d.getElementById(`seg${s}t`).value;
-	var start = parseInt(d.getElementById(`seg${s}s`).value);
-	var stop  = parseInt(d.getElementById(`seg${s}e`).value);
->>>>>>> 94a01999
 	if ((cfg.comp.seglen && stop == 0) || (!cfg.comp.seglen && stop <= start)) {delSeg(s); return;}
 	var obj = {"seg": {"id": s, "n": name, "start": start, "stop": (cfg.comp.seglen?start:0)+stop}};
 	if (gId(`seg${s}grp`)) {
