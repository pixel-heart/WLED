//page js
var loc = false, locip;
var noNewSegs = false;
var isOn = false, nlA = false, isLv = false, isInfo = false, isNodes = false, syncSend = false, syncTglRecv = true, isRgbw = false;
var whites = [0,0,0];
var selColors;
var expanded = [false];
var powered = [true];
var nlDur = 60, nlTar = 0;
var nlMode = false;
var selectedFx = 0;
var selectedPal = 0;
var csel = 0;
var currentPreset = -1;
var lastUpdate = 0;
var segCount = 0, ledCount = 0, lowestUnused = 0, maxSeg = 0, lSeg = 0;
var pcMode = false, pcModeA = false, lastw = 0;
var tr = 7;
var d = document;
const ranges = RangeTouch.setup('input[type="range"]', {});
var palettesData;
var pJson = {}, eJson = {}, lJson = {};
var pN = "", pI = 0, pNum = 0;
var pmt = 1, pmtLS = 0, pmtLast = 0;
var lastinfo = {};
var ws;
var cfg = {
	theme:{base:"dark", bg:{url:""}, alpha:{bg:0.6,tab:0.8}, color:{bg:""}},
	comp :{colors:{picker: true, rgb: false, quick: true, hex: false},
          labels:true, pcmbot:false, pid:true, seglen:false, css:true, hdays:false}
};
var hol = [
	[0,11,24,4,"https://aircoookie.github.io/xmas.png"], // christmas
	[0,2,17,1,"https://images.alphacoders.com/491/491123.jpg"], // st. Patrick's day
	[2022,3,17,2,"https://aircoookie.github.io/easter.png"],
	[2023,3,9,2,"https://aircoookie.github.io/easter.png"],
	[2024,2,31,2,"https://aircoookie.github.io/easter.png"]
];

var cpick = new iro.ColorPicker("#picker", {
	width: 260,
	wheelLightness: false,
	wheelAngle: 90,
	layout: [
    {
      component: iro.ui.Wheel,
      options: {}
    },
    {
      component: iro.ui.Slider,
      options: { sliderType: 'value' }
    },
    {
      component: iro.ui.Slider,
      options: {
        sliderType: 'kelvin',
        minTemperature: 2100,
        maxTemperature: 10000
      }
    }
  ]
});

function handleVisibilityChange() {if (!d.hidden && new Date () - lastUpdate > 3000) requestJson();}
function sCol(na, col) {d.documentElement.style.setProperty(na, col);}
function gId(c) {return d.getElementById(c);}
function gEBCN(c) {return d.getElementsByClassName(c);}

function applyCfg()
{
	cTheme(cfg.theme.base === "light");
	var bg = cfg.theme.color.bg;
	if (bg) sCol('--c-1', bg);
	var ccfg = cfg.comp.colors;
	gId('hexw').style.display = ccfg.hex ? "block":"none";
	gId('picker').style.display = ccfg.picker ? "block":"none";
	gId('rgbwrap').style.display = ccfg.rgb ? "block":"none";
	gId('qcs-w').style.display = ccfg.quick ? "block":"none";
	var l = cfg.comp.labels;
	var e = d.querySelectorAll('.tab-label');
	for (var i=0; i<e.length; i++) e[i].style.display = l ? "block":"none";
	e = d.querySelector('.hd');
	e.style.display = l ? "block":"none";
	sCol('--tbp',l ? "14px 14px 10px 14px":"10px 22px 4px 22px");
	sCol('--bbp',l ? "9px 0 7px 0":"10px 0 4px 0");
	sCol('--bhd',l ? "block":"none");
	sCol('--bmt',l ? "0px":"5px");
	sCol('--t-b', cfg.theme.alpha.tab);
	size();
	localStorage.setItem('wledUiCfg', JSON.stringify(cfg));
}

function tglHex()
{
	cfg.comp.colors.hex = !cfg.comp.colors.hex;
	applyCfg();
}

function tglTheme()
{
	cfg.theme.base = (cfg.theme.base === "light") ? "dark":"light";
	applyCfg();
}

function tglLabels()
{
	cfg.comp.labels = !cfg.comp.labels;
	applyCfg();
}

function cTheme(light) {
	if (light) {
	sCol('--c-1','#eee');
	sCol('--c-f','#000');
	sCol('--c-2','#ddd');
	sCol('--c-3','#bbb');
	sCol('--c-4','#aaa');
	sCol('--c-5','#999');
	sCol('--c-6','#999');
	sCol('--c-8','#888');
	sCol('--c-b','#444');
	sCol('--c-c','#333');
	sCol('--c-e','#111');
	sCol('--c-d','#222');
	sCol('--c-r','#c21');
	sCol('--c-g','#2c1');
	sCol('--c-l','#26c');
	sCol('--c-o','rgba(204, 204, 204, 0.9)');
	sCol('--c-sb','#0003'); sCol('--c-sbh','#0006');
	sCol('--c-tb','rgba(204, 204, 204, var(--t-b))');
	sCol('--c-tba','rgba(170, 170, 170, var(--t-b))');
	sCol('--c-tbh','rgba(204, 204, 204, var(--t-b))');
	gId('imgw').style.filter = "invert(0.8)";
	} else {
	sCol('--c-1','#111');
	sCol('--c-f','#fff');
	sCol('--c-2','#222');
	sCol('--c-3','#333');
	sCol('--c-4','#444');
	sCol('--c-5','#555');
	sCol('--c-6','#666');
	sCol('--c-8','#888');
	sCol('--c-b','#bbb');
	sCol('--c-c','#ccc');
	sCol('--c-e','#eee');
	sCol('--c-d','#ddd');
	sCol('--c-r','#e42');
	sCol('--c-g','#4e2');
	sCol('--c-l','#48a');
	sCol('--c-o','rgba(34, 34, 34, 0.9)');
	sCol('--c-sb','#fff3'); sCol('--c-sbh','#fff5');
	sCol('--c-tb','rgba(34, 34, 34, var(--t-b))');
	sCol('--c-tba','rgba(102, 102, 102, var(--t-b))');
	sCol('--c-tbh','rgba(51, 51, 51, var(--t-b))');
	gId('imgw').style.filter = "unset";
	}
}

function loadBg(iUrl)
{
	let bg = document.getElementById('bg');
	let img = document.createElement("img");
	img.src = iUrl;
	if (iUrl == "" || iUrl==="https://picsum.photos/1920/1080") {
		var today = new Date();
		for (var i=0; i<hol.length; i++) {
			var yr = hol[i][0]==0 ? today.getFullYear() : hol[i][0];
			var hs = new Date(yr,hol[i][1],hol[i][2]);
			var he = new Date(hs);
			he.setDate(he.getDate() + hol[i][3]);
			if (today>=hs && today<=he)	img.src = hol[i][4];
		}
	}
	img.addEventListener('load', (event) => {
		var a = parseFloat(cfg.theme.alpha.bg);
		if (isNaN(a)) a = 0.6;
		bg.style.opacity = a;
		bg.style.backgroundImage = `url(${img.src})`;
		img = null;
	});
}

function loadSkinCSS(cId)
{
	if (!gId(cId))	// check if element exists
	{
		var h  = document.getElementsByTagName('head')[0];
		var l  = document.createElement('link');
		l.id   = cId;
		l.rel  = 'stylesheet';
		l.type = 'text/css';
		l.href = (loc?`http://${locip}`:'.') + '/skin.css';
		l.media = 'all';
		h.appendChild(l);
	}
}

function onLoad()
{
	if (window.location.protocol == "file:") {
		loc = true;
		locip = localStorage.getItem('locIp');
		if (!locip)
		{
			locip = prompt("File Mode. Please enter WLED IP!");
			localStorage.setItem('locIp', locip);
		}
	}
	var sett = localStorage.getItem('wledUiCfg');
	if (sett) cfg = mergeDeep(cfg, JSON.parse(sett));

	resetPUtil();

	applyCfg();
	if (cfg.comp.hdays) { //load custom holiday list
		fetch((loc?`http://${locip}`:'.') + "/holidays.json", {	// may be loaded from external source
			method: 'get'
		})
		.then(res => {
			//if (!res.ok) showErrorToast();
			return res.json();
		})
		.then(json => {
			if (Array.isArray(json)) hol = json;
			//TODO: do some parsing first
		})
		.catch(function (error) {
			console.log("holidays.json does not contain array of holidays. Defaults loaded.");
		})
		.finally(function(){
			loadBg(cfg.theme.bg.url);
		});
	} else
		loadBg(cfg.theme.bg.url);
	if (cfg.comp.css) loadSkinCSS('skinCss');

	var cd = gId('csl').children;
	for (var i = 0; i < cd.length; i++) cd[i].style.backgroundColor = "rgb(0, 0, 0)";
	selectSlot(0);
	updateTablinks(0);
	cpick.on("input:end", function() {
		setColor(1);
	});
	pmtLS = localStorage.getItem('wledPmt');

	// Load initial data
	loadPalettes(()=>{
		loadPalettesData(redrawPalPrev);
		loadFX(()=>{
			loadPresets(()=>{
				loadInfo(requestJson);
			});
		});
	});
	resetUtil();
	updateUI(true);

	d.addEventListener("visibilitychange", handleVisibilityChange, false);
	size();
	gId("cv").style.opacity=0;
	if (localStorage.getItem('pcm') == "true") togglePcMode(true);
	var sls = d.querySelectorAll('input[type="range"]');
	for (var sl of sls) {
		//sl.addEventListener('input', updateBubble, true);
		sl.addEventListener('touchstart', toggleBubble);
		sl.addEventListener('touchend', toggleBubble);
	}
}

function updateTablinks(tabI)
{
	var tablinks = gEBCN("tablinks");
	for (var i of tablinks) i.classList.remove("active");
	if (pcMode) return;
	tablinks[tabI].classList.add("active");
}

function openTab(tabI, force = false)
{
	if (pcMode && !force) return;
	iSlide = tabI;
	_C.classList.toggle('smooth', false);
	_C.style.setProperty('--i', iSlide);
	updateTablinks(tabI);
}

var timeout;
function showToast(text, error = false)
{
	if (error) gId('connind').style.backgroundColor = "var(--c-r)";
	var x = gId("toast");
	x.innerHTML = text;
	x.classList.add(error ? "error":"show");
	clearTimeout(timeout);
	x.style.animation = 'none';
	timeout = setTimeout(function(){ x.classList.remove("show"); }, 2900);
	if (error) console.log(text);
}

function showErrorToast()
{
	if (ws && ws.readyState === WebSocket.OPEN) {
		// if we received a timeout force WS reconnect
		ws.close();
		ws = null;
		if (lastinfo.ws > -1) setTimeout(makeWS,500);
	}
	showToast('Connection to light failed!', true);
}

function clearErrorToast() {gId("toast").className = gId("toast").className.replace("error", "");}

function getRuntimeStr(rt)
{
	var t = parseInt(rt);
	var days = Math.floor(t/86400);
	var hrs = Math.floor((t - days*86400)/3600);
	var mins = Math.floor((t - days*86400 - hrs*3600)/60);
	var str = days ? (days + " " + (days == 1 ? "day" : "days") + ", ") : "";
	str += (hrs || days) ? (hrs + " " + (hrs == 1 ? "hour" : "hours")) : "";
	if (!days && hrs) str += ", ";
	if (t > 59 && !days) str += mins + " min";
	if (t < 3600 && t > 59) str += ", ";
	if (t < 3600) str += (t - mins*60) + " sec";
	return str;
}

function inforow(key, val, unit = "")
{
	return `<tr><td class="keytd">${key}</td><td class="valtd">${val}${unit}</td></tr>`;
}

function getLowestUnusedP()
{
	var l = 1;
	for (var key in pJson) if (key == l) l++;
	if (l > 250) l = 250;
	return l;
}

function checkUsed(i)
{
	var id = gId(`p${i}id`).value;
	if (pJson[id] && (i == 0 || id != i))
		gId(`p${i}warn`).innerHTML = `&#9888; Overwriting ${pName(id)}!`;
	else
		gId(`p${i}warn`).innerHTML = "";
}

function pName(i)
{
	var n = "Preset " + i;
	if (pJson && pJson[i] && pJson[i].n) n = pJson[i].n;
	return n;
}

function isPlaylist(i)
{
	return pJson[i].playlist && pJson[i].playlist.ps;
}

function papiVal(i)
{
	if (!pJson || !pJson[i]) return "";
	var o = Object.assign({},pJson[i]);
	if (o.win) return o.win;
	delete o.n; delete o.p; delete o.ql;
	return JSON.stringify(o);
}

function qlName(i)
{
	if (!pJson || !pJson[i] || !pJson[i].ql) return "";
	return pJson[i].ql;
}

function cpBck()
{
	var copyText = gId("bck");

	copyText.select();
	copyText.setSelectionRange(0, 999999);
	d.execCommand("copy");
	showToast("Copied to clipboard!");
}

function presetError(empty)
{
	var hasBackup = false; var bckstr = "";
	try {
		bckstr = localStorage.getItem("wledP");
		if (bckstr.length > 10) hasBackup = true;
	} catch (e) {}

	var cn = `<div class="seg c">`;
	if (empty)
		cn += `You have no presets yet!`;
	else
		cn += `Sorry, there was an issue loading your presets!`;

	if (hasBackup) {
		cn += `<br><br>`;
		if (empty)
			cn += `However, there is backup preset data of a previous installation available.<br>
			(Saving a preset will hide this and overwrite the backup)`;
		else
			cn += `Here is a backup of the last known good state:`;
		cn += `<textarea id="bck"></textarea><br>
			<button class="btn btn-p" onclick="cpBck()">Copy to clipboard</button>`;
	}
	cn += `</div>`;
	gId('pcont').innerHTML = cn;
	if (hasBackup) gId('bck').value = bckstr;
}

function loadPresets(callback = null)
{
	//1st boot (because there is a callback)
	if (callback && pmt == pmtLS && pmt > 0) {
		//we have a copy of the presets in local storage and don't need to fetch another one
		populatePresets(true);
		pmtLast = pmt;
		callback();
		return;
	}

	//afterwards
	if (!callback && pmt == pmtLast) return;

	pmtLast = pmt;

	var url = (loc?`http://${locip}`:'') + '/presets.json';

	fetch(url, {
		method: 'get'
	})
	.then(res => {
		if (!res.ok) showErrorToast();
		return res.json();
	})
	.then(json => {
		clearErrorToast();
		pJson = json;
		populatePresets();
	})
	.catch(function (error) {
		showToast(error, true);
		console.log(error);
		presetError(false);
	})
	.finally(()=>{
		if (callback) setTimeout(callback,99);
	});
}

function loadPalettes(callback = null)
{
	var url = (loc?`http://${locip}`:'') + '/json/palettes';

	fetch(url, {
		method: 'get'
	})
	.then(res => {
		if (!res.ok) showErrorToast();
		return res.json();
	})
	.then(json => {
		clearErrorToast();
		lJson = Object.entries(json);
		populatePalettes();
	})
	.catch(function (error) {
		showToast(error, true);
		presetError(false);
	})
	.finally(()=>{
		if (callback) callback();
	});
}

function loadFX(callback = null)
{
	var url = (loc?`http://${locip}`:'') + '/json/effects';

	fetch(url, {
		method: 'get'
	})
	.then(res => {
		if (!res.ok) showErrorToast();
		return res.json();
	})
	.then(json => {
		clearErrorToast();
		eJson = Object.entries(json);
		populateEffects();
	})
	.catch(function (error) {
		showToast(error, true);
		presetError(false);
	})
	.finally(()=>{
		if (callback) callback();
	});
}

var pQL = [];
function populateQL()
{
	var cn = "";
	if (pQL.length > 0) {
		pQL.sort((a,b) => (a[0]>b[0]));
		cn += `<p class="labels">Quick load</p>`;
		for (var key of (pQL||[])) {
			cn += `<button class="btn btn-xs psts" id="p${key[0]}qlb" title="${key[2]?key[2]:''}" onclick="setPreset(${key[0]});">${key[1]}</button>`;
		}
	}
	gId('pql').innerHTML = cn;
}

function populatePresets(fromls)
{
	if (fromls) pJson = JSON.parse(localStorage.getItem("wledP"));
	if (!pJson) {pJson={};return};
	delete pJson["0"];
	var cn = `<p class="labels">All presets</p>`;
	var arr = Object.entries(pJson);
	arr.sort(cmpP);
	pQL = [];
	var is = [];
	pNum = 0;
	for (var key of (arr||[]))
	{
		if (!isObject(key[1])) continue;
		let i = parseInt(key[0]);
		var qll = key[1].ql;
		if (qll) pQL.push([i, qll, pName(i)]);
		is.push(i);

		cn += `<div class="pres" id="p${i}o">`;
		if (cfg.comp.pid) cn += `<div class="pid">${i}</div>`;
		cn += `<div class="pname" onclick="setPreset(${i})">${isPlaylist(i)?"<i class='icons btn-icon'>&#xe139;</i>":""}${pName(i)}</div>
			<i class="icons e-icon flr ${expanded[i+100] ? "exp":""}" id="sege${i+100}" onclick="expand(${i+100})">&#xe395;</i>
			<div class="segin" id="seg${i+100}"></div>
		</div>`;
    	pNum++;
	}

	gId('pcont').innerHTML = cn;
	if (pNum > 0) {
		if (pmtLS != pmt && pmt != 0) {
			localStorage.setItem("wledPmt", pmt);
			pJson["0"] = {};
			localStorage.setItem("wledP", JSON.stringify(pJson));
		}
		pmtLS = pmt;
		for (var a = 0; a < is.length; a++) {
<<<<<<< HEAD
			let i = is[a];
			if (expanded[i+100]) expand(i+100, true);
		}
=======
		let i = is[a];
		if (expanded[i+100]) expand(i+100, true);
		}
		//makePlSel(arr);
>>>>>>> cbb12e1b
	} else { presetError(true); }
	updatePA(true);
	populateQL();
}

function parseInfo() {
	var li   = lastinfo;
	var name = li.name;
	gId('namelabel').innerHTML = name;
//		if (name === "Dinnerbone") d.documentElement.style.transform = "rotate(180deg)";
	if (li.live) name = "(Live) " + name;
	if (loc)     name = "(L) " + name;
	d.title     = name;
	isRgbw      = li.leds.wv;
	ledCount    = li.leds.count;
	syncTglRecv = li.str;
	maxSeg      = li.leds.maxseg;
	pmt         = li.fs.pmt;
}

function loadInfo(callback=null)
{
	var url = (loc?`http://${locip}`:'') + '/json/info';
	fetch(url, {
		method: 'get'
	})
	.then(res => {
		if (!res.ok) showToast('Could not load Info!', true);
		return res.json();
	})
	.then(json => {
		clearErrorToast();
		lastinfo = json;
		parseInfo();
		showNodes();
		if (isInfo) populateInfo(json);
		reqsLegal = true;
		if (!ws && lastinfo.ws > -1) setTimeout(makeWS,500);
	})
	.catch(function (error) {
		showToast(error, true);
		console.log(error);
	})
	.finally(()=>{
		if (callback) callback();
	});
}

function populateInfo(i)
{
	var cn="";
	var heap = i.freeheap/1000;
	heap = heap.toFixed(1);
	var pwr = i.leds.pwr;
	var pwru = "Not calculated";
	if (pwr > 1000) {pwr /= 1000; pwr = pwr.toFixed((pwr > 10) ? 0 : 1); pwru = pwr + " A";}
	else if (pwr > 0) {pwr = 50 * Math.round(pwr/50); pwru = pwr + " mA";}
  	var urows="";
	if (i.u) {
		for (const [k, val] of Object.entries(i.u)) {
			if (val[1])
				urows += inforow(k,val[0],val[1]);
			else
				urows += inforow(k,val);
		}
	}
	var vcn = "Kuuhaku";
	if (i.ver.startsWith("0.13.")) vcn = "Toki";
	if (i.ver.includes("-bl")) vcn = "Ryujin";
	if (i.cn) vcn = i.cn;

	cn += `v${i.ver} "${vcn}"<br><br><table>
${urows}
${inforow("Build",i.vid)}
${inforow("Signal strength",i.wifi.signal +"% ("+ i.wifi.rssi, " dBm)")}
${inforow("Uptime",getRuntimeStr(i.uptime))}
${inforow("Free heap",heap," kB")}
${i.psram?inforow("Free PSRAM",(i.psram/1024).toFixed(1)," kB"):""}
${inforow("Estimated current",pwru)}
${inforow("Average FPS",i.leds.fps)}
${inforow("MAC address",i.mac)}
${inforow("Filesystem",i.fs.u + "/" + i.fs.t + " kB (" +Math.round(i.fs.u*100/i.fs.t) + "%)")}
${inforow("Environment",i.arch + " " + i.core + " (" + i.lwip + ")")}
</table>`;
	gId('kv').innerHTML = cn;
}

function populateSegments(s)
{
	var cn = "";
	segCount = 0; lowestUnused = 0; lSeg = 0;

	for (var y = 0; y < (s.seg||[]).length; y++)
	{
		segCount++;

		var inst=s.seg[y];
		let i = parseInt(inst.id);
		powered[i] = inst.on;
		if (i == lowestUnused) lowestUnused = i+1;
		if (i > lSeg) lSeg = i;

		cn += `<div class="seg">
	<label class="check schkl">
		&nbsp;
		<input type="checkbox" id="seg${i}sel" onchange="selSeg(${i})" ${inst.sel ? "checked":""}>
		<span class="checkmark schk"></span>
	</label>
	<div class="segname" onclick="selSegEx(${i})">
		${inst.n ? inst.n : "Segment "+i}
	</div>
	<i class="icons e-icon flr ${expanded[i] ? "exp":""}" id="sege${i}" onclick="expand(${i})">&#xe395;</i>
	<div class="segpwr">
		<i class="icons e-icon pwr ${powered[i] ? "act":""}" id="seg${i}pwr" onclick="setSegPwr(${i})">&#xe08f;</i>
		<div class="sliderwrap il">
			<input id="seg${i}bri" class="noslide" onchange="setSegBri(${i})" oninput="updateTrail(this)" max="255" min="1" type="range" value="${inst.bri}" />
			<div class="sliderdisplay"></div>
		</div>
	</div>
	<div class="segin ${expanded[i] ? "expanded":""}" id="seg${i}">
		<input type="text" class="ptxt noslide" id="seg${i}t" autocomplete="off" maxlength=32 value="${inst.n?inst.n:""}" placeholder="Enter name..."/>
		<table class="infot segt">
		<tr>
			<td>Start LED</td>
			<td>${cfg.comp.seglen?"LED count":"Stop LED"}</td>
			<td>Offset</td>
		</tr>
		<tr>
			<td><input class="noslide segn" id="seg${i}s" type="number" min="0" max="${ledCount-1}" value="${inst.start}" oninput="updateLen(${i})"></td>
			<td><input class="noslide segn" id="seg${i}e" type="number" min="0" max="${ledCount-(cfg.comp.seglen?inst.start:0)}" value="${inst.stop-(cfg.comp.seglen?inst.start:0)}" oninput="updateLen(${i})"></td>
			<td><input class="noslide segn" id="seg${i}of" type="number" value="${inst.of}" oninput="updateLen(${i})"></td>
		</tr>
		<tr>
			<td>Grouping</td>
			<td>Spacing</td>
			<td>Apply</td>
		</tr>
		<tr>
			<td><input class="noslide segn" id="seg${i}grp" type="number" min="1" max="255" value="${inst.grp}" oninput="updateLen(${i})"></td>
			<td><input class="noslide segn" id="seg${i}spc" type="number" min="0" max="255" value="${inst.spc}" oninput="updateLen(${i})"></td>
			<td><button class="btn btn-xs" onclick="setSeg(${i})"><i class="icons btn-icon" id="segc${i}">&#xe390;</i></button></td>
		</tr>
		</table>
		<div class="h bp" id="seg${i}len"></div>
		<button class="btn btn-xs del" id="segd${i}" onclick="delSeg(${i})"><i class="icons btn-icon">&#xe037;</i></button>
		<label class="check revchkl">
			Reverse direction
			<input type="checkbox" id="seg${i}rev" onchange="setRev(${i})" ${inst.rev ? "checked":""}>
			<span class="checkmark schk"></span>
		</label>
		<label class="check revchkl">
			Mirror effect
			<input type="checkbox" id="seg${i}mi" onchange="setMi(${i})" ${inst.mi ? "checked":""}>
			<span class="checkmark schk"></span>
		</label>
	</div>
</div>`;
	}

	gId('segcont').innerHTML = cn;
	if (lowestUnused >= maxSeg) {
		gId('segutil').innerHTML = '<span class="h">Maximum number of segments reached.</span>';
		noNewSegs = true;
	} else if (noNewSegs) {
		resetUtil();
		noNewSegs = false;
	}
	for (var i = 0; i <= lSeg; i++) {
		updateLen(i);
		updateTrail(gId(`seg${i}bri`));
		if (segCount < 2) gId(`segd${lSeg}`).style.display = "none";
	}
	gId('rsbtn').style.display = (segCount > 1) ? "inline":"none";
}

function btype(b)
{
	switch (b) {
		case 2:
		case 32: return "ESP32";
		case 1:
		case 82: return "ESP8266";
	}
	return "?";
}

function bname(o)
{
	if (o.name=="WLED") return o.ip;
	return o.name;
}

function populateNodes(i,n)
{
	var cn="";
	var urows="";
	var nnodes = 0;
	if (n.nodes) {
		n.nodes.sort((a,b) => (a.name).localeCompare(b.name));
		for (var x=0;x<n.nodes.length;x++) {
			var o = n.nodes[x];
			if (o.name) {
				var url = `<button class="btn" title="${o.ip}" onclick="location.assign('http://${o.ip}');">${bname(o)}</button>`;
				urows += inforow(url,`${btype(o.type)}<br><i>${o.vid==0?"N/A":o.vid}</i>`);
				nnodes++;
			}
		}
	}
	if (i.ndc < 0) cn += `Instance List is disabled.`;
	else if (nnodes == 0) cn += `No other instances found.`;
	cn += `<table>
	${inforow("Current instance:",i.name)}
	${urows}
	</table>`;
	gId('kn').innerHTML = cn;
}

function loadNodes()
{
	var url = (loc?`http://${locip}`:'') + '/json/nodes';
	fetch(url, {
		method: 'get'
	})
	.then(res => {
		if (!res.ok) showToast('Could not load Node list!', true);
		return res.json();
	})
	.then(json => {
		clearErrorToast();
		populateNodes(lastinfo, json);
	})
	.catch(function (error) {
		showToast(error, true);
		console.log(error);
	});
}

function populateEffects()
{
    var effects = eJson;
	var html = "";

	effects.shift(); //remove solid
	for (let i = 0; i < effects.length; i++) effects[i] = {id: effects[i][0], name:effects[i][1]};
	effects.sort((a,b) => (a.name).localeCompare(b.name));

	effects.unshift({
		"id": 0,
		"name": "Solid"
	});

	for (let i = 0; i < effects.length; i++) {
		html += generateListItemHtml(
			'fx',
			effects[i].id,
			effects[i].name,
			'setX'
		);
	}

	gId('fxlist').innerHTML=html;
}

function populatePalettes()
{
    var palettes = lJson;
	palettes.shift(); //remove default
	for (let i = 0; i < palettes.length; i++) {
		palettes[i] = {
			"id": palettes[i][0],
			"name": palettes[i][1]
		};
	}
	palettes.sort((a,b) => (a.name).localeCompare(b.name));

	palettes.unshift({
		"id": 0,
		"name": "Default"
	});

	var html = "";
	for (let i = 0; i < palettes.length; i++) {
		html += generateListItemHtml(
			'palette',
		    palettes[i].id,
            palettes[i].name,
            'setPalette',
			`<div class="lstIprev" style="${genPalPrevCss(palettes[i].id)}"></div>`
        );
	}

	gId('pallist').innerHTML=html;
}

function redrawPalPrev()
{
	let palettes = d.querySelectorAll('#pallist .lstI');
	for (var pal of (palettes||[])) {
		let lP = pal.querySelector('.lstIprev');
		if (lP) {
			lP.style = genPalPrevCss(pal.dataset.id);
		}
	}
}

function genPalPrevCss(id)
{
	if (!palettesData) return;

	var paletteData = palettesData[id];

	if (!paletteData) return 'display: none';

	// We need at least two colors for a gradient
	if (paletteData.length == 1) {
		paletteData[1] = paletteData[0];
		if (Array.isArray(paletteData[1])) {
			paletteData[1][0] = 255;
		}
	}

	var gradient = [];
	for (let j = 0; j < paletteData.length; j++) {
		const element = paletteData[j];
		let r;
		let g;
		let b;
		let index = false;
		if (Array.isArray(element)) {
			index = element[0]/255*100;
			r = element[1];
			g = element[2];
			b = element[3];
		} else if (element == 'r') {
			r = Math.random() * 255;
			g = Math.random() * 255;
			b = Math.random() * 255;
		} else {
			if (selColors) {
				let e = element[1] - 1;
				if (Array.isArray(selColors[e])) {
					r = selColors[e][0];
					g = selColors[e][1];
					b = selColors[e][2];
				} else {
					r = (selColors[e]>>16) & 0xFF;
					g = (selColors[e]>> 8) & 0xFF;
					b = (selColors[e]    ) & 0xFF;
				}
			}
		}
		if (index === false) {
			index = j / paletteData.length * 100;
		}

		gradient.push(`rgb(${r},${g},${b}) ${index}%`);
	}

	return `background: linear-gradient(to right,${gradient.join()});`;
}

function generateListItemHtml(listName, id, name, clickAction, extraHtml = '')
{
    return `<div class="lstI${id==0?' sticky':''}" data-id="${id}" onClick="${clickAction}()">
	<label class="radio schkl">
		&nbsp;
		<input type="radio" value="${id}" name="${listName}">
		<span class="radiomark schk"></span>
	</label>
	<div class="lstIcontent" onClick="${clickAction}(${id})">
		<span class="lstIname">
			${name}
		</span>
	</div>
	${extraHtml}
</div>`;
}

function updateTrail(e, slidercol)
{
	if (e==null) return;
	var max = e.hasAttribute('max') ? e.attributes.max.value : 255;
	var perc = e.value * 100 / max;
	perc = parseInt(perc);
	if (perc < 50) perc += 2;
	var scol;
	switch (slidercol) {
		case 1: scol = "#f00"; break;
		case 2: scol = "#0f0"; break;
		case 3: scol = "#00f"; break;
		default: scol = "var(--c-f)";
	}
	var val = `linear-gradient(90deg, ${scol} ${perc}%, var(--c-4) ${perc}%)`;
	e.parentNode.getElementsByClassName('sliderdisplay')[0].style.background = val;
	var bubble = e.parentNode.parentNode.getElementsByTagName('output')[0];
	if (bubble) bubble.innerHTML = e.value;
}

function toggleBubble(e)
{
	var bubble = e.target.parentNode.parentNode.getElementsByTagName('output')[0];
	bubble.classList.toggle('sliderbubbleshow');
}

function updateLen(s)
{
	if (!gId(`seg${s}s`)) return;
	var start = parseInt(gId(`seg${s}s`).value);
	var stop = parseInt(gId(`seg${s}e`).value);
	var len = stop - (cfg.comp.seglen?0:start);
	var out = "(delete)";
	if (len > 1) {
		out = `${len} LEDs`;
	} else if (len == 1) {
		out = "1 LED";
	}

	if (gId(`seg${s}grp`) != null)
	{
		var grp = parseInt(gId(`seg${s}grp`).value);
		var spc = parseInt(gId(`seg${s}spc`).value);
		if (grp == 0) grp = 1;
		var virt = Math.ceil(len/(grp + spc));
		if (!isNaN(virt) && (grp > 1 || spc > 0)) out += ` (${virt} virtual)`;
	}

	gId(`seg${s}len`).innerHTML = out;
}

function updatePA(scrollto=false)
{
	var ps = gEBCN("pres");
	for (let i = 0; i < ps.length; i++) {
		ps[i].classList.remove('selected');;
	}
	ps = gEBCN("psts");
	for (let i = 0; i < ps.length; i++) {
		ps[i].classList.remove('selected');;
	}
	if (currentPreset > 0) {
		var acv = gId(`p${currentPreset}o`);
		if (acv && !expanded[currentPreset+100]) {
			acv.classList.add('selected');
			if (scrollto) {
				// scroll selected preset into view (on WS refresh)
				acv.scrollIntoView({
					behavior: 'smooth',
					block: 'center',
				});
			}
		}
		acv = gId(`p${currentPreset}qlb`);
		if (acv) acv.classList.add('selected');
	}
}

function updateUI(scrollto=false)
{
	gId('buttonPower').className = (isOn) ? "active":"";
	gId('buttonNl').className = (nlA) ? "active":"";
	gId('buttonSync').className = (syncSend) ? "active":"";
	showNodes();

	updateSelectedPalette(scrollto);
	updateSelectedFx(scrollto);

	updateTrail(gId('sliderBri'));
	updateTrail(gId('sliderSpeed'));
	updateTrail(gId('sliderIntensity'));
	updateTrail(gId('sliderW'));
	if (isRgbw) gId('wwrap').style.display = "block";

	updatePA(scrollto);
	updateHex();
	updateRgb();
}

function updateSelectedPalette(scrollto=false)
{
	var parent = gId('pallist');
	var selPaletteInput = parent.querySelector(`input[name="palette"][value="${selectedPal}"]`);
	if (selPaletteInput) selPaletteInput.checked = true;

	var selElement = parent.querySelector('.selected');
	if (selElement) selElement.classList.remove('selected');

	var selectedPalette = parent.querySelector(`.lstI[data-id="${selectedPal}"]`);
	if (selectedPalette) parent.querySelector(`.lstI[data-id="${selectedPal}"]`).classList.add('selected');
}

function updateSelectedFx(scrollto=false)
{
	var parent = gId('fxlist');
	var selEffectInput = parent.querySelector(`input[name="fx"][value="${selectedFx}"]`);
	if (selEffectInput) selEffectInput.checked = true;

	var selElement = parent.querySelector('.selected');
	if (selElement) selElement.classList.remove('selected');

	var selectedEffect = parent.querySelector(`.lstI[data-id="${selectedFx}"]`);
	if (selectedEffect) selectedEffect.classList.add('selected');
}

function displayRover(i,s)
{
	gId('rover').style.transform = (i.live && s.lor == 0) ? "translateY(0px)":"translateY(100%)";
	var sour = i.lip ? i.lip:""; if (sour.length > 2) sour = " from " + sour;
	gId('lv').innerHTML = `WLED is receiving live ${i.lm} data${sour}`;
	gId('roverstar').style.display = (i.live && s.lor) ? "block":"none";
}

function cmpP(a, b)
{
	if (!a[1].n) return (a[0] > b[0]);
	// playlists follow presets
	var name = (a[1].playlist ? '~' : ' ') + a[1].n;
	return name.localeCompare((b[1].playlist ? '~' : ' ') + b[1].n, undefined, {numeric: true});
}

function makeWS() {
	if (ws) return;
	ws = new WebSocket('ws://'+(loc?locip:window.location.hostname)+'/ws');
	ws.onmessage = function(event) {
		var json = JSON.parse(event.data);
		if (json.leds) return; //liveview packet
		clearTimeout(jsonTimeout);
		jsonTimeout = null;
		lastUpdate = new Date();
		clearErrorToast();
	  	gId('connind').style.backgroundColor = "var(--c-l)";
		// json object should contain json.info AND json.state (but may not)
		var i = json.info;
		if (i) {
			lastinfo = i;
			parseInfo();
			showNodes();
			if (isInfo) populateInfo(i);
		} else
			i = lastinfo;
		var s = json.state ? json.state : json;
		displayRover(i, s);
		readState(s);
	};
	ws.onclose = function(event) {
		gId('connind').style.backgroundColor = "var(--c-r)";
		ws = null;
	}
	ws.onopen = function(event) {
		ws.send("{'v':true}");
		reqsLegal = true;
		clearErrorToast();
	}
}

function readState(s,command=false)
{
	if (!s) return false;

	isOn = s.on;
	gId('sliderBri').value= s.bri;
	nlA = s.nl.on;
	nlDur = s.nl.dur;
	nlTar = s.nl.tbri;
	nlFade = s.nl.fade;
	syncSend = s.udpn.send;
	if (s.pl<0)	currentPreset = s.ps;
	else currentPreset = s.pl;

	var selc=0; var ind=0;
	populateSegments(s);
	for (let i = 0; i < (s.seg||[]).length; i++)
	{
		if(s.seg[i].sel) {selc = ind; break;} ind++;
	}
	var i=s.seg[selc];
	if (!i) {
		showToast('No Segments!', true);
		updateUI();
		return;
	}
  
	selColors = i.col;
	var cd = gId('csl').children;
	for (let e = cd.length-1; e >= 0; e--)
	{
		var r,g,b,w;
		if (Array.isArray(i.col[e])) {
			r = i.col[e][0];
			g = i.col[e][1];
			b = i.col[e][2];
			if (isRgbw) w = i.col[e][3];
		} else {
			// unsigned long RGBW (@blazoncek v2 experimental API implementation)
			r = (i.col[e]>>16) & 0xFF;
			g = (i.col[e]>> 8) & 0xFF;
			b = (i.col[e]    ) & 0xFF;
			if (isRgbw) w = (i.col[e] >> 24) & 0xFF;
		}
		cd[e].style.backgroundColor = "rgb(" + r + "," + g + "," + b + ")";
		if (isRgbw) whites[e] = parseInt(w);
	}
	selectSlot(csel);
	gId('sliderW').value = whites[csel];

	gId('sliderSpeed').value = i.sx;
	gId('sliderIntensity').value = i.ix;

	if (s.error && s.error != 0) {
	  var errstr = "";
	  switch (s.error) {
		case 10:
		  errstr = "Could not mount filesystem!";
		  break;
		case 11:
		  errstr = "Not enough space to save preset!";
		  break;
		case 12:
		  errstr = "Preset not found.";
		  break;
		case 13:
		  errstr = "Missing ir.json.";
		  break;
		case 19:
		  errstr = "A filesystem error has occured.";
		  break;
		}
	  showToast('Error ' + s.error + ": " + errstr, true);
	}

	selectedPal = i.pal;
	selectedFx = i.fx;
	redrawPalPrev();	// if any color changed (random palette did at least)
	updateUI(true);
}

var jsonTimeout;
var reqsLegal = false;

function requestJson(command=null)
{
	gId('connind').style.backgroundColor = "var(--c-r)";
	if (command && !reqsLegal) return; //stop post requests from chrome onchange event on page restore
	if (!jsonTimeout) jsonTimeout = setTimeout(showErrorToast, 3000);
	if (!command) command = {'v':true};
	var req = null;
	var url = (loc?`http://${locip}`:'') + '/json/state';
	var useWs = (ws && ws.readyState === WebSocket.OPEN);
	var type = command ? 'post':'get';

	command.v = true; // force complete /json/si API response
	command.time = Math.floor(Date.now() / 1000);
/*
	var t = d.gId('tt');
	if (t.validity.valid && command.transition==null) {
		var tn = parseInt(t.value*10);
		if (tn != tr) command.transition = tn;
	}
*/
	req = JSON.stringify(command);
	if (req.length > 1000) useWs = false; //do not send very long requests over websocket

	if (useWs) {
		ws.send(req?req:'{"v":true}');
		return;
	}

	fetch(url, {
		method: type,
		headers: {
			"Content-type": "application/json; charset=UTF-8"
		},
		body: req
	})
	.then(res => {
		if (!res.ok) showErrorToast();
		return res.json();
	})
	.then(json => {
		clearTimeout(jsonTimeout);
		jsonTimeout = null;
		lastUpdate = new Date();
		clearErrorToast();
		gId('connind').style.backgroundColor = "var(--c-g)";
		if (!json) { showToast('Empty response', true); return; }
		if (json.success) return;
		var s = json.state ? json.state : json;
		readState(s);
		reqsLegal = true;
	})
	.catch(function (error) {
		showToast(error, true);
		console.log(error);
	});
}

function togglePower()
{
	isOn = !isOn;
	var obj = {"on": isOn};
	requestJson(obj);
}

function toggleNl()
{
	nlA = !nlA;
	if (nlA)
	{
		showToast(`Timer active. Your light will turn ${nlTar > 0 ? "on":"off"} ${nlMode ? "over":"after"} ${nlDur} minutes.`);
	} else {
		showToast('Timer deactivated.');
	}
	var obj = {"nl": {"on": nlA}};
	requestJson(obj);
}

function toggleSync()
{
	syncSend = !syncSend;
	if (syncSend) showToast('Other lights in the network will now sync to this one.');
	else showToast('This light and other lights in the network will no longer sync.');
	var obj = {"udpn": {"send": syncSend}};
	if (syncTglRecv) obj.udpn.recv = syncSend;
	requestJson(obj);
}

function toggleLiveview()
{
	isLv = !isLv;
	gId('liveview').style.display = (isLv) ? "block":"none";
	var url = (loc?`http://${locip}`:'') + "/liveview";
	gId('liveview').src = (isLv) ? url:"about:blank";
	gId('buttonSr').className = (isLv) ? "active":"";
	if (!isLv && ws && ws.readyState === WebSocket.OPEN) ws.send('{"lv":false}');
	size();
}

function toggleInfo()
{
	if (isNodes) toggleNodes();
	isInfo = !isInfo;
	if (isInfo) loadInfo();
	gId('info').style.transform = (isInfo) ? "translateY(0px)":"translateY(100%)";
	gId('buttonI').className = (isInfo) ? "active":"";
}

function toggleNodes()
{
	if (isInfo) toggleInfo();
	isNodes = !isNodes;
	if (isNodes) loadNodes();
	gId('nodes').style.transform = (isNodes) ? "translateY(0px)":"translateY(100%)";
	gId('buttonNodes').className = (isNodes) ? "active":"";
}

function makeSeg()
{
	var ns = 0;
	if (lowestUnused > 0) {
		var pend = parseInt(gId(`seg${lowestUnused -1}e`).value,10) + (cfg.comp.seglen?parseInt(gId(`seg${lowestUnused -1}s`).value,10):0);
		if (pend < ledCount) ns = pend;
	}
	gId('segutil').scrollIntoView({
		behavior: 'smooth',
		block: 'start',
	});
	var cn = `<div class="seg">
	<div class="segin expanded">
		<input type="text" class="ptxt noslide" id="seg${lowestUnused}t" autocomplete="off" maxlength=32 value="" placeholder="New segment ${lowestUnused}"/>
		<table class="segt">
			<tr>
				<td width="38%">Start LED</td>
				<td width="38%">${cfg.comp.seglen?"LED count":"Stop LED"}</td>
			</tr>
			<tr>
				<td><input class="noslide segn" id="seg${lowestUnused}s" type="number" min="0" max="${ledCount-1}" value="${ns}" oninput="updateLen(${lowestUnused})"></td>
				<td><input class="noslide segn" id="seg${lowestUnused}e" type="number" min="0" max="${ledCount-(cfg.comp.seglen?ns:0)}" value="${ledCount-(cfg.comp.seglen?ns:0)}" oninput="updateLen(${lowestUnused})"></td>
				<td><button class="btn btn-xs" onclick="setSeg(${lowestUnused});resetUtil();"><i class="icons bth-icon" id="segc${lowestUnused}">&#xe390;</i></button></td>
			</tr>
		</table>
		<div class="h" id="seg${lowestUnused}len">${ledCount - ns} LEDs</div>
		<div class="c"><button class="btn btn-p" onclick="resetUtil()">Cancel</button></div>
	</div>
</div>`;
	gId('segutil').innerHTML = cn;
}

function resetUtil()
{
	gId('segutil').innerHTML = '<button class="btn btn-s" onclick="makeSeg()"><i class="icons btn-icon">&#xe18a;</i>Add segment</button>';
	for (var i=0; i<expanded.length; i++) if (expanded[i]) expand(i); // collapse all expanded elements
}

var plJson = {"0":{
	"ps": [0],
	"dur": [100],
	"transition": [-1],	//to be inited to default transition dur
	"repeat": 0,
	"r": false,
	"end": 0
}};

<<<<<<< HEAD
=======
//var plSelContent = "";
>>>>>>> cbb12e1b
function makePlSel(incPl=false) {
	var plSelContent = "";
	var arr = Object.entries(pJson);
	for (var i = 0; i < arr.length; i++) {
		var n = arr[i][1].n ? arr[i][1].n : "Preset " + arr[i][0];
		if (!incPl && arr[i][1].playlist && arr[i][1].playlist.ps) continue; //remove playlists, sub-playlists not yet supported
		plSelContent += `<option value=${arr[i][0]}>${n}</option>`
	}
	return plSelContent;
}

function refreshPlE(p) {
	var plEDiv = gId(`ple${p}`);
	if (!plEDiv) return;
	var content = "<div class=\"first c\">Playlist entries</div>";
	for (var i = 0; i < plJson[p].ps.length; i++) {
		content += makePlEntry(p,i);
	}
	content += `<div class="hrz"></div>`;
	plEDiv.innerHTML = content;
	var dels = plEDiv.getElementsByClassName("btn-pl-del");
	if (dels.length < 2) dels[0].style.display = "none";

	var sels = gId(`seg${p+100}`).getElementsByClassName("sel");
	for (var i of sels) {
		if (i.dataset.val) {
			if (parseInt(i.dataset.val) > 0) i.value = i.dataset.val;
			else plJson[p].ps[i.dataset.index] = parseInt(i.value);
		}
	}
}

//p: preset ID, i: ps index
function addPl(p,i) {
	plJson[p].ps.splice(i+1,0,0);
	plJson[p].dur.splice(i+1,0,plJson[p].dur[i]);
	plJson[p].transition.splice(i+1,0,plJson[p].transition[i]);
	refreshPlE(p);
}

function delPl(p,i) {
	if (plJson[p].ps.length < 2) return;
	plJson[p].ps.splice(i,1);
	plJson[p].dur.splice(i,1);
	plJson[p].transition.splice(i,1);
	refreshPlE(p);
}

function plePs(p,i,field) {
	plJson[p].ps[i] = parseInt(field.value);
}

function pleDur(p,i,field) {
	if (field.validity.valid)
		plJson[p].dur[i] = Math.floor(field.value*10);
}

function pleTr(p,i,field) {
	if (field.validity.valid)
		plJson[p].transition[i] = Math.floor(field.value*10);
}

function plR(p) {
	var pl = plJson[p];
	pl.r = gId(`pl${p}rtgl`).checked;
	if (gId(`pl${p}rptgl`).checked) { //infinite
		pl.repeat = 0;
		delete pl.end;
		gId(`pl${p}o1`).style.display = "none";
	} else {
		pl.repeat = parseInt(gId(`pl${p}rp`).value);
		pl.end = parseInt(gId(`pl${p}selEnd`).value);
		gId(`pl${p}o1`).style.display = "block";
	}
}

function makeP(i,pl) {
	var content = "";
	if (pl) {
		var rep = plJson[i].repeat ? plJson[i].repeat : 0;
<<<<<<< HEAD
		content = 
`<div id="ple${i}" style="margin-top:10px;"></div><label class="check revchkl">Shuffle
	<input type="checkbox" id="pl${i}rtgl" onchange="plR(${i})" ${plJson[i].r||rep<0?"checked":""}>
	<span class="checkmark schk"></span>
</label>
<label class="check revchkl">Repeat indefinitely
	<input type="checkbox" id="pl${i}rptgl" onchange="plR(${i})" ${rep>0?"":"checked"}>
	<span class="checkmark schk"></span>
</label>
<div id="pl${i}o1" style="display:${rep>0?"block":"none"}">
<div class="c">Repeat <input class="noslide" type="number" id="pl${i}rp" oninput="plR(${i})" max=127 min=0 value=${rep>0?rep:1}> times</div>
<div class="sel">End preset:<br>
<select class="sel sel-ple" id="pl${i}selEnd" onchange="plR(${i})" data-val=${plJson[i].end?plJson[i].end:0}>
	<option value=0>None</option>
${makePlSel(true)}
</select></div>
</div>
<div class="c"><button class="btn btn-p" onclick="testPl(${i}, this)"><i class='icons btn-icon'>&#xe139;</i>Test</button></div>`;
	} else
		content =
`<label class="check revchkl">
	Include brightness
	<input type="checkbox" id="p${i}ibtgl" checked>
	<span class="checkmark schk"></span>
</label>
<label class="check revchkl">
	Save segment bounds
	<input type="checkbox" id="p${i}sbtgl" checked>
	<span class="checkmark schk"></span>
</label>`;

	return `<input type="text" class="ptxt noslide" id="p${i}txt" autocomplete="off" maxlength=32 value="${(i>0)?pName(i):""}" placeholder="Enter name..."/>
<div class="c">Quick load label: <input type="text" class="stxt noslide" maxlength=2 value="${qlName(i)}" id="p${i}ql" autocomplete="off"/></div>
<div class="h">(leave empty for no Quick load button)</div>
<div ${pl&&i==0?"style='display:none'":""}>
<label class="check revchkl">
=======
		content = `
  <div class="first c">Playlist Entries</div>
  <div id="ple${i}"></div><label class="check revchkl">
    Shuffle
    <input type="checkbox" id="pl${i}rtgl" onchange="plR(${i})" ${plJson[i].r?"checked":""}>
    <span class="checkmark schk"></span>
  </label>
  <label class="check revchkl">
    Repeat indefinitely
    <input type="checkbox" id="pl${i}rptgl" onchange="plR(${i})" ${rep?"":"checked"}>
    <span class="checkmark schk"></span>
  </label>
	<div id="pl${i}o1" style="display:${rep?"block":"none"}">
  <div class="c">Repeat <input class="noslide" type="number" id="pl${i}rp" oninput="plR(${i})" max=127 min=0 value=${rep>0?rep:1}> times</div>
  End preset:<br>
  <select class="btn sel sel-ple" id="pl${i}selEnd" onchange="plR(${i})" data-val=${plJson[i].end?plJson[i].end:0}>
		<option value=0>None</option>
    ${makePlSel(true)}
  </select>
	</div>
  <button class="btn btn-i btn-p" onclick="testPl(${i}, this)"><i class='icons btn-icon'>&#xe139;</i>Test</button>`;
	}
  else content = `<label class="check revchkl">
		Include brightness
		<input type="checkbox" id="p${i}ibtgl" checked>
		<span class="checkmark schk"></span>
	</label>
	<label class="check revchkl">
		Save segment bounds
		<input type="checkbox" id="p${i}sbtgl" checked>
		<span class="checkmark schk"></span>
	</label>`;

	return `
	<input type="text" class="ptxt noslide" id="p${i}txt" autocomplete="off" maxlength=32 value="${(i>0)?pName(i):""}" placeholder="Enter name..."/><br>
	<div class="c">Quick load label: <input type="text" class="qltxt noslide" maxlength=2 value="${qlName(i)}" id="p${i}ql" autocomplete="off"/></div>
	<div class="h">(leave empty for no Quick load button)</div>
	<div ${pl&&i==0?"style='display:none'":""}>
	<label class="check revchkl">
>>>>>>> cbb12e1b
    ${pl?"Show playlist editor":(i>0)?"Overwrite with state":"Use current state"}
    <input type="checkbox" id="p${i}cstgl" onchange="tglCs(${i})" ${(i==0||pl)?"checked":""}>
    <span class="checkmark schk"></span>
  </label>
</div>
<div class="po2" id="p${i}o2">
    API command<br>
    <textarea class="noslide" id="p${i}api"></textarea>
</div>
<div class="po1" id="p${i}o1">
	${content}
</div>
<div class="c">Save to ID <input class="noslide" id="p${i}id" type="number" oninput="checkUsed(${i})" max=250 min=1 value=${(i>0)?i:getLowestUnusedP()}></div>
<div class="c">
	<button class="btn btn-p" onclick="saveP(${i},${pl})"><i class="icons btn-icon">&#xe390;</i>Save</button>
	${(i>0)?'<button class="btn btn-p" id="p'+i+'del" onclick="delP('+i+')"><i class="icons btn-icon">&#xe037;</i>Delete':'<button class="btn btn-p" onclick="resetPUtil()">Cancel'}</button>
</div>
<div class="pwarn ${(i>0)?"bp":""} c" id="p${i}warn"></div>
${(i>0)? ('<div class="h">ID ' +i+ '</div>'):""}`;
}

function makePUtil()
{
	gId('putil').classList.remove("staytop");
	gId('putil').scrollIntoView({
		behavior: 'smooth',
		block: 'start',
	});
	gId('putil').innerHTML = `<div class="pres"><div class="segin expanded">${makeP(0)}</div></div>`;
	for (var i=0; i<expanded.length; i++) if (expanded[i]) expand(i); // collapse all expanded elements
}

function makePlEntry(p,i) {
<<<<<<< HEAD
  return `<div class="plentry">
  	<div class="hrz"></div>
	<table>
	<tr>
		<td width="80%" colspan=2>
			<select class="sel sel-pl" onchange="plePs(${p},${i},this)" data-val="${plJson[p].ps[i]}" data-index="${i}">
			${makePlSel()}
			</select>
		</td>
		<td class="c"><button class="btn btn-pl-add" onclick="addPl(${p},${i})"><i class="icons btn-icon">&#xe18a;</i></button></td>
	</tr>
	<tr>
		<td class="h">Duration</td>
		<td class="h">Transition</td>
		<td class="h">#${i+1}</td>
	</tr>
	<tr>
		<td class="c" width="40%"><input class="noslide segn" type="number" placeholder="Duration" max=6553.0 min=0.2 step=0.1 oninput="pleDur(${p},${i},this)" value="${plJson[p].dur[i]/10.0}">s</td>
		<td class="c" width="40%"><input class="noslide segn" type="number" placeholder="Transition" max=65.0 min=0.0 step=0.1 oninput="pleTr(${p},${i},this)" value="${plJson[p].transition[i]/10.0}">s</td>
		<td class="c"><button class="btn btn-pl-del" onclick="delPl(${p},${i})"><i class="icons btn-icon">&#xe037;</i></button></div></td>
	</tr>
	</table>
</div>`;
}

function makePlUtil()
{
	if (pNum < 2) {
		showToast("You need at least 2 presets to make a playlist!"); //return;
	}
=======
  return `
  <div class="plentry">
    <select class="btn sel sel-pl" onchange="plePs(${p},${i},this)" data-val=${plJson[p].ps[i]} data-index=${i}>
		${makePlSel()}
    </select>
		<button class="btn btn-i btn-xs btn-pl-del" onclick="delPl(${p},${i})"><i class="icons btn-icon">&#xe037;</i></button>
		<div class="h plnl">Duration</div><div class="h plnl">Transition</div><div class="h pli">#${i+1}</div><br>
		<input class="noslide pln" type="number" max=6553.0 min=0.2 step=0.1 oninput="pleDur(${p},${i},this)" value=${plJson[p].dur[i]/10.0}>
		<input class="noslide pln" type="number" max=65.0 min=0.0 step=0.1 oninput="pleTr(${p},${i},this)" value=${plJson[p].transition[i]/10.0}> s
		<button class="btn btn-i btn-xs btn-pl-add" onclick="addPl(${p},${i})"><i class="icons btn-icon">&#xe18a;</i></button>
    <div class="hrz"></div>
  </div>`;
}

function makePlUtil() {
  if (pNum < 2) {
    showToast("You need at least 2 presets to make a playlist!"); return;
  }
>>>>>>> cbb12e1b
	if (plJson[0].transition[0] < 0) plJson[0].transition[0] = tr;
	gId('putil').classList.remove("staytop");
	gId('putil').scrollIntoView({
		behavior: 'smooth',
		block: 'start',
	});
	gId('putil').innerHTML = `<div class="pres"><div class="segin expanded" id="seg100">${makeP(0,true)}</div></div>`;
	refreshPlE(0);
}

function resetPUtil()
{
	gId('putil').classList.add("staytop");
	var cn = `<button class="btn btn-n" onclick="makePUtil()"><i class="icons btn-icon">&#xe18a;</i>New&nbsp;preset</button>`+
             `<button class="btn btn-xs" onclick="makePlUtil()"><i class="icons btn-icon">&#xe139;</i></button>`;
	gId('putil').innerHTML = cn;
}

function tglCs(i)
{
	var pss = gId(`p${i}cstgl`).checked;
	gId(`p${i}o1`).style.display = pss? "block" : "none";
	gId(`p${i}o2`).style.display = !pss? "block" : "none";
}

function tglSegn(s)
{
  d.gId(`seg${s}t`).style.display =
    (window.getComputedStyle(d.gId(`seg${s}t`)).display === "none") ? "inline":"none";
}

function selSegEx(s)
{
	var obj = {"seg":[]};
	for (let i=0; i<=lSeg; i++) obj.seg.push({"sel":(i==s)?true:false});
	requestJson(obj);
}

function selSeg(s)
{
	var sel = gId(`seg${s}sel`).checked;
	var obj = {"seg": {"id": s, "sel": sel}};
	requestJson(obj);
}

function setSeg(s)
{
	var name = gId(`seg${s}t`).value;
	var start = parseInt(gId(`seg${s}s`).value);
	var stop = parseInt(gId(`seg${s}e`).value);
	if (stop == 0) {delSeg(s); return;}
	var obj = {"seg": {"id": s, "n": name, "start": start, "stop": (cfg.comp.seglen?start:0)+stop}};
	if (gId(`seg${s}grp`))
	{
		var grp = parseInt(gId(`seg${s}grp`).value);
		var spc = parseInt(gId(`seg${s}spc`).value);
		var ofs = parseInt(gId(`seg${s}of` ).value);
		obj.seg.grp = grp;
		obj.seg.spc = spc;
		obj.seg.of  = ofs;
	}
	requestJson(obj);
}

function delSeg(s)
{
	if (segCount < 2) {
		showToast("You need to have multiple segments to delete one!");
		return;
	}
	expanded[s] = false;
	segCount--;
	var obj = {"seg": {"id": s, "stop": 0}};
	requestJson(obj);
}

function setRev(s)
{
	var rev = gId(`seg${s}rev`).checked;
	var obj = {"seg": {"id": s, "rev": rev}};
	requestJson(obj);
}

function setMi(s)
{
	var mi = gId(`seg${s}mi`).checked;
	var obj = {"seg": {"id": s, "mi": mi}};
	requestJson(obj);
}

function setSegPwr(s)
{
	var obj = {"seg": {"id": s, "on": !powered[s]}};
	requestJson(obj);
}

function setSegBri(s)
{
	var obj = {"seg": {"id": s, "bri": parseInt(gId(`seg${s}bri`).value)}};
	requestJson(obj);
}

function setX(ind = null)
{
	if (ind === null) {
		ind = parseInt(d.querySelector('#fxlist input[name="fx"]:checked').value);
	} else {
		d.querySelector(`#fxlist input[name="fx"][value="${ind}"]`).checked = true;
	}
	var selElement = d.querySelector('#fxlist .selected');
	if (selElement) selElement.classList.remove('selected');

	d.querySelector(`#fxlist .lstI[data-id="${ind}"]`).classList.add('selected');

	var obj = {"seg": {"fx": parseInt(ind)}};
	requestJson(obj);
}

function setPalette(paletteId = null)
{
	if (paletteId === null) {
		paletteId = parseInt(d.querySelector('#pallist input[name="palette"]:checked').value);
	} else {
		d.querySelector(`#pallist input[name="palette"][value="${paletteId}`).checked = true;
	}
	var selElement = d.querySelector('#pallist .selected');
	if (selElement) {
		selElement.classList.remove('selected')
	}
	d.querySelector(`#pallist .lstI[data-id="${paletteId}"]`).classList.add('selected');
	var obj = {"seg": {"pal": paletteId}};
	requestJson(obj);
}

function setBri()
{
	var obj = {"bri": parseInt(gId('sliderBri').value)};
	requestJson(obj);
}

function setSpeed()
{
	var obj = {"seg": {"sx": parseInt(gId('sliderSpeed').value)}};
	requestJson(obj);
}

function setIntensity()
{
	var obj = {"seg": {"ix": parseInt(gId('sliderIntensity').value)}};
	requestJson(obj);
}

function setLor(i)
{
	var obj = {"lor": i};
	requestJson(obj);
}

function setPreset(i)
{
	var obj = {"ps": i};
	if (isPlaylist(i)) obj.on = true;	//force on
	showToast("Loading preset " + pName(i) +" (" + i + ")");
	requestJson(obj);
}

function saveP(i,pl)
{
	pI = parseInt(gId(`p${i}id`).value);
	if (!pI || pI < 1) pI = (i>0) ? i : getLowestUnusedP();
	pN = gId(`p${i}txt`).value;
	if (pN == "") pN = (pl?"Playlist ":"Preset ") + pI;
	var obj = {};
	if (!gId(`p${i}cstgl`).checked) {
		var raw = gId(`p${i}api`).value;
		try {
			obj = JSON.parse(raw);
		} catch (e) {
			obj.win = raw;
			if (raw.length < 2) {
				gId(`p${i}warn`).innerHTML = "&#9888; Please enter your API command first";
				return;
			} else if (raw.indexOf('{') > -1) {
				gId(`p${i}warn`).innerHTML = "&#9888; Syntax error in custom JSON API command";
				return;
			} else if (raw.indexOf("Please") == 0) {
        		gId(`p${i}warn`).innerHTML = "&#9888; Please refresh the page before modifying this preset";
				return;
			}
		}
		obj.o = true;
	} else {
		if (pl) {
			obj.playlist = plJson[i];
			obj.on = true;
			obj.o = true;
		} else {
			obj.ib = gId(`p${i}ibtgl`).checked;
			obj.sb = gId(`p${i}sbtgl`).checked;
		}
	}

	obj.psave = pI; obj.n = pN;
	var pQN = gId(`p${i}ql`).value;
	if (pQN.length > 0) obj.ql = pQN;

	showToast("Saving " + pN +" (" + pI + ")");
	requestJson(obj);
	if (obj.o) {
		pJson[pI] = obj;
		delete pJson[pI].psave;
		delete pJson[pI].o;
		delete pJson[pI].v;
		delete pJson[pI].time;
	} else {
		pJson[pI] = {"n":pN, "win":"Please refresh the page to see this newly saved command."};
		if (obj.win) pJson[pI].win = obj.win;
		if (obj.ql)  pJson[pI].ql = obj.ql;
	}
	populatePresets();
	resetPUtil();
	if (i>0) expand(pI+100);	// collapse edited preset or expand created preset.
}

function testPl(i,bt) {
	if (bt.dataset.test == 1) {
		bt.dataset.test = 0;
		bt.innerHTML = "<i class='icons btn-icon'>&#xe139;</i>Test";
		stopPl();
		return;
	}
	bt.dataset.test = 1;
	bt.innerHTML = "<i class='icons btn-icon'>&#xe38f;</i>Stop";
	var obj = {};
	obj.playlist = plJson[i];
	obj.on = true;
	requestJson(obj);
}

function stopPl() {
	requestJson({playlist:{}})
}

function delP(i) {
	var bt = gId(`p${i}del`);
	if (bt.dataset.cnf == 1) {
		var obj = {"pdel": i};
		requestJson(obj);
		delete pJson[i];
		populatePresets();
	} else {
		bt.style.color = "var(--c-r)";
		bt.innerHTML = "<i class='icons btn-icon'>&#xe037;</i>Delete!";
		bt.dataset.cnf = 1;
	}
}

function selectSlot(b)
{
	csel = b;
	var cd = gId('csl').children;
	for (let i = 0; i < cd.length; i++) {
		cd[i].classList.remove('xxs-w');
	}
	cd[csel].classList.add('xxs-w');
	cpick.color.set(cd[csel].style.backgroundColor);
	gId('sliderW').value = whites[csel];
	updateTrail(gId('sliderW'));
	updateHex();
	updateRgb();
}

var lasth = 0;
function pC(col)
{
	if (col == "rnd") {
		col = {h: 0, s: 0, v: 100};
		col.s = Math.floor((Math.random() * 50) + 50);
		do {
			col.h = Math.floor(Math.random() * 360);
		} while (Math.abs(col.h - lasth) < 50);
		lasth = col.h;
	}
	cpick.color.set(col);
	setColor(0);
}

function updateRgb()
{
	var col = cpick.color.rgb;
	var s = gId('sliderR');
	s.value = col.r; updateTrail(s,1);
	s = gId('sliderG');
	s.value = col.g; updateTrail(s,2);
	s = gId('sliderB');
	s.value = col.b; updateTrail(s,3);
}

function updateHex()
{
	var str = cpick.color.hexString;
	str = str.substring(1);
	var w = whites[csel];
	if (w > 0) str += w.toString(16);
	gId('hexc').value = str;
}

function hexEnter()
{
	if(event.keyCode == 13) fromHex();
}

function fromHex()
{
	var str = gId('hexc').value;
	whites[csel] = parseInt(str.substring(6), 16);
	try {
		cpick.color.set("#" + str.substring(0,6));
	} catch (e) {
		cpick.color.set("#ffaa00");
	}
	if (isNaN(whites[csel])) whites[csel] = 0;
	setColor(2);
}

function fromRgb()
{
	var r = gId('sliderR').value;
	var g = gId('sliderG').value;
	var b = gId('sliderB').value;
	cpick.color.set(`rgb(${r},${g},${b})`);
	setColor(0);
}

function setColor(sr)
{
	var cd = gId('csl').children;
	if (sr == 1 && cd[csel].style.backgroundColor == 'rgb(0, 0, 0)') cpick.color.setChannel('hsv', 'v', 100);
	cd[csel].style.backgroundColor = cpick.color.rgbString;
	if (sr != 2) whites[csel] = gId('sliderW').value;
	var col = cpick.color.rgb;
	var obj = {"seg": {"col": [[col.r, col.g, col.b, whites[csel]],[],[]]}};
	if (csel == 1) {
		obj = {"seg": {"col": [[],[col.r, col.g, col.b, whites[csel]],[]]}};
	} else if (csel == 2) {
		obj = {"seg": {"col": [[],[],[col.r, col.g, col.b, whites[csel]]]}};
	}
	updateHex();
	updateRgb();
	requestJson(obj);
}

var hc = 0;
setInterval(function(){if (!isInfo) return; hc+=18; if (hc>300) hc=0; if (hc>200)hc=306; if (hc==144) hc+=36; if (hc==108) hc+=18;
gId('heart').style.color = `hsl(${hc}, 100%, 50%)`;}, 910);

function openGH() { window.open("https://github.com/Aircoookie/WLED/wiki"); }

var cnfr = false;
function cnfReset()
{
	if (!cnfr) {
		var bt = gId('resetbtn');
		bt.style.color = "var(--c-r)";
		bt.innerHTML = "Confirm Reboot";
		cnfr = true; return;
	}
	window.location.href = "/reset";
}

var cnfrS = false;
function rSegs()
{
	var bt = gId('rsbtn');
	if (!cnfrS) {
		bt.style.color = "var(--c-r)";
		bt.innerHTML = "Confirm reset";
		cnfrS = true; return;
	}
	cnfrS = false;
	bt.style.color = "var(--c-f)";
	bt.innerHTML = "Reset segments";
	var obj = {"seg":[{"start":0,"stop":ledCount,"sel":true}]};
	for (let i=1; i<=lSeg; i++) obj.seg.push({"stop":0});
	requestJson(obj);
}

function loadPalettesData(callback = null)
{
	if (palettesData) return;
	const lsKey = "wledPalx";
	var lsPalData = localStorage.getItem(lsKey);
	if (lsPalData) {
		try {
			lsPalData = JSON.parse(lsPalData);
			if (lsPalData && lsPalData.vid == lastinfo.vid) {
				palettesData = lsPalData.p;
				if (callback) callback(); 	// redrawPalPrev()
				return;
			}
		} catch (e) {}
	}

	palettesData = {};
	getPalettesData(0, function() {
		localStorage.setItem(lsKey, JSON.stringify({
			p: palettesData,
			vid: lastinfo.vid
		}));
		if (callback) setTimeout(callback, 99); //redrawPalPrev()
	});
}

function getPalettesData(page, callback)
{
	var url = (loc?`http://${locip}`:'') + `/json/palx?page=${page}`;

	fetch(url, {
		method: 'get',
		headers: {
			"Content-type": "application/json; charset=UTF-8"
		}
	})
	.then(res => {
		if (!res.ok) showErrorToast();
		return res.json();
	})
	.then(json => {
		palettesData = Object.assign({}, palettesData, json.p);
		if (page < json.m) setTimeout(function() { getPalettesData(page + 1, callback); }, 50);
		else callback();
	})
	.catch(function(error) {
		showToast(error, true);
		console.log(error);
	});
}

function search(f,l=null)
{
	f.nextElementSibling.style.display=(f.value!=='')?'block':'none';
	if (!l) return;
	var el = gId(l).querySelectorAll('.lstI');
	for (i = 0; i < el.length; i++) {
		var it = el[i];
		var itT = it.querySelector('.lstIname').innerText.toUpperCase();
		it.style.display = itT.indexOf(f.value.toUpperCase())>-1?'':'none';
	}
}

function clean(c)
{
	c.style.display='none';
	var i=c.previousElementSibling;
	i.value='';
	i.focus();
	i.dispatchEvent(new Event('input'));
}

//make sure "dur" and "transition" are arrays with at least the length of "ps"
function formatArr(pl) {
	var l = pl.ps.length;
	if (!Array.isArray(pl.dur)) {
		var v = pl.dur;
		if (isNaN(v)) v = 100;
		pl.dur = [v];
	}
	var l2 = pl.dur.length;
	if (l2 < l)
	{
		for (var i = 0; i < l - l2; i++)
			pl.dur.push(pl.dur[l2-1]);
	}

	if (!Array.isArray(pl.transition)) {
		var v = pl.transition;
		if (isNaN(v)) v = tr;
		pl.transition = [v];
	}
	var l2 = pl.transition.length;
	if (l2 < l)
	{
		for (var i = 0; i < l - l2; i++)
			pl.transition.push(pl.transition[l2-1]);
	}
}

function expand(i,a)
{
	var seg = gId('seg' +i);
	if (!a) expanded[i] = !expanded[i];
	seg.style.display = (expanded[i]) ? "block":"none";
	gId('sege' +i).style.transform = (expanded[i]) ? "rotate(180deg)":"rotate(0deg)";

	if (expanded[i]) gId(i<100?'segutil':'putil').classList.remove(i<100?"staybot":"staytop");
	else gId(i<100?'segutil':'putil').classList.add(i<100?"staybot":"staytop");

	if (i >= 100) {
		var p = i-100;
		gId(`p${p}o`).classList.toggle('expand');
		if (seg.innerHTML === "") {
			if (isPlaylist(p)) {
				plJson[p] = pJson[p].playlist;
				//make sure all keys are present in plJson[p]
				formatArr(plJson[p]);
				if (isNaN(plJson[p].repeat)) plJson[p].repeat = 0;
				if (!plJson[p].r) plJson[p].r = false;
				if (isNaN(plJson[p].end)) plJson[p].end = 0;

				seg.innerHTML = makeP(p,true);
				refreshPlE(p);
			} else {
				seg.innerHTML = makeP(p);
			}

			var papi = papiVal(p);
			gId(`p${p}api`).value = papi;
			if (papi.indexOf("Please") == 0) gId(`p${p}cstgl`).checked = true;
			tglCs(p);
		} else
			seg.innerHTML = "";
	}

	seg.parentElement.scrollIntoView({
		behavior: 'smooth',
		block: (expanded[i]?'start':'center'),
	});
}

function unfocusSliders()
{
	gId("sliderBri").blur();
	gId("sliderSpeed").blur();
	gId("sliderIntensity").blur();
}

//sliding UI
const _C = d.querySelector('.container'), N = 4;

let iSlide = 0, x0 = null, scrollS = 0, locked = false, w;

function unify(e) {	return e.changedTouches ? e.changedTouches[0] : e; }

function hasIroClass(classList)
{
	for (var i = 0; i < classList.length; i++) {
		var element = classList[i];
		if (element.startsWith('Iro')) return true;
	}
	return false;
}

function lock(e)
{
	if (pcMode) return;
	var l = e.target.classList;
	var pl = e.target.parentElement.classList;

	if (l.contains('noslide') || hasIroClass(l) || hasIroClass(pl)) return;

	x0 = unify(e).clientX;
	scrollS = gEBCN("tabcontent")[iSlide].scrollTop;

	_C.classList.toggle('smooth', !(locked = true));
}

function move(e)
{
	if(!locked || pcMode) return;
	var clientX = unify(e).clientX;
	var dx = clientX - x0;
	var s = Math.sign(dx);
	var f = +(s*dx/w).toFixed(2);

	if((clientX != 0) &&
		(iSlide > 0 || s < 0) && (iSlide < N - 1 || s > 0) &&
		f > 0.12 &&
		gEBCN("tabcontent")[iSlide].scrollTop == scrollS)
	{
		_C.style.setProperty('--i', iSlide -= s);
		f = 1 - f;
		updateTablinks(iSlide);
	}
	_C.style.setProperty('--f', f);
	_C.classList.toggle('smooth', !(locked = false));
	x0 = null;
}

function showNodes() {
	gId('buttonNodes').style.display = (lastinfo.ndc > 0 && (w > 797 || (w > 539 && w < 720))) ? "block":"none";
}

function size()
{
	w = window.innerWidth;
	showNodes();
	var h = gId('top').clientHeight;
	sCol('--th', h + "px");
	sCol('--bh', gId('bot').clientHeight + "px");
	if (isLv) h -= 4;
	sCol('--tp', h + "px");
	togglePcMode();
}

function togglePcMode(fromB = false)
{
	if (fromB) {
		pcModeA = !pcModeA;
		localStorage.setItem('pcm', pcModeA);
		pcMode = pcModeA;
	}
	if (w < 1250 && !pcMode) return;
	if (!fromB && ((w < 1250 && lastw < 1250) || (w >= 1250 && lastw >= 1250))) return;
	openTab(0, true);
	if (w < 1250) {pcMode = false;}
	else if (pcModeA && !fromB) pcMode = pcModeA;
	updateTablinks(0);
	gId('buttonPcm').className = (pcMode) ? "active":"";
	gId('bot').style.height = (pcMode && !cfg.comp.pcmbot) ? "0":"auto";
	sCol('--bh', gId('bot').clientHeight + "px");
	_C.style.width = (pcMode)?'100%':'400%';
	lastw = w;
}

function isObject(item)
{
	return (item && typeof item === 'object' && !Array.isArray(item));
}

function mergeDeep(target, ...sources)
{
	if (!sources.length) return target;
	const source = sources.shift();

	if (isObject(target) && isObject(source)) {
		for (const key in source) {
			if (isObject(source[key])) {
				if (!target[key]) Object.assign(target, { [key]: {} });
				mergeDeep(target[key], source[key]);
			} else {
				Object.assign(target, { [key]: source[key] });
			}
		}
	}
	return mergeDeep(target, ...sources);
}

size();
_C.style.setProperty('--n', N);

window.addEventListener('resize', size, false);

_C.addEventListener('mousedown', lock, false);
_C.addEventListener('touchstart', lock, false);

_C.addEventListener('mouseout', move, false);
_C.addEventListener('mouseup', move, false);
_C.addEventListener('touchend', move, false);<|MERGE_RESOLUTION|>--- conflicted
+++ resolved
@@ -554,16 +554,9 @@
 		}
 		pmtLS = pmt;
 		for (var a = 0; a < is.length; a++) {
-<<<<<<< HEAD
 			let i = is[a];
 			if (expanded[i+100]) expand(i+100, true);
 		}
-=======
-		let i = is[a];
-		if (expanded[i+100]) expand(i+100, true);
-		}
-		//makePlSel(arr);
->>>>>>> cbb12e1b
 	} else { presetError(true); }
 	updatePA(true);
 	populateQL();
@@ -1365,10 +1358,6 @@
 	"end": 0
 }};
 
-<<<<<<< HEAD
-=======
-//var plSelContent = "";
->>>>>>> cbb12e1b
 function makePlSel(incPl=false) {
 	var plSelContent = "";
 	var arr = Object.entries(pJson);
@@ -1449,7 +1438,6 @@
 	var content = "";
 	if (pl) {
 		var rep = plJson[i].repeat ? plJson[i].repeat : 0;
-<<<<<<< HEAD
 		content = 
 `<div id="ple${i}" style="margin-top:10px;"></div><label class="check revchkl">Shuffle
 	<input type="checkbox" id="pl${i}rtgl" onchange="plR(${i})" ${plJson[i].r||rep<0?"checked":""}>
@@ -1486,47 +1474,6 @@
 <div class="h">(leave empty for no Quick load button)</div>
 <div ${pl&&i==0?"style='display:none'":""}>
 <label class="check revchkl">
-=======
-		content = `
-  <div class="first c">Playlist Entries</div>
-  <div id="ple${i}"></div><label class="check revchkl">
-    Shuffle
-    <input type="checkbox" id="pl${i}rtgl" onchange="plR(${i})" ${plJson[i].r?"checked":""}>
-    <span class="checkmark schk"></span>
-  </label>
-  <label class="check revchkl">
-    Repeat indefinitely
-    <input type="checkbox" id="pl${i}rptgl" onchange="plR(${i})" ${rep?"":"checked"}>
-    <span class="checkmark schk"></span>
-  </label>
-	<div id="pl${i}o1" style="display:${rep?"block":"none"}">
-  <div class="c">Repeat <input class="noslide" type="number" id="pl${i}rp" oninput="plR(${i})" max=127 min=0 value=${rep>0?rep:1}> times</div>
-  End preset:<br>
-  <select class="btn sel sel-ple" id="pl${i}selEnd" onchange="plR(${i})" data-val=${plJson[i].end?plJson[i].end:0}>
-		<option value=0>None</option>
-    ${makePlSel(true)}
-  </select>
-	</div>
-  <button class="btn btn-i btn-p" onclick="testPl(${i}, this)"><i class='icons btn-icon'>&#xe139;</i>Test</button>`;
-	}
-  else content = `<label class="check revchkl">
-		Include brightness
-		<input type="checkbox" id="p${i}ibtgl" checked>
-		<span class="checkmark schk"></span>
-	</label>
-	<label class="check revchkl">
-		Save segment bounds
-		<input type="checkbox" id="p${i}sbtgl" checked>
-		<span class="checkmark schk"></span>
-	</label>`;
-
-	return `
-	<input type="text" class="ptxt noslide" id="p${i}txt" autocomplete="off" maxlength=32 value="${(i>0)?pName(i):""}" placeholder="Enter name..."/><br>
-	<div class="c">Quick load label: <input type="text" class="qltxt noslide" maxlength=2 value="${qlName(i)}" id="p${i}ql" autocomplete="off"/></div>
-	<div class="h">(leave empty for no Quick load button)</div>
-	<div ${pl&&i==0?"style='display:none'":""}>
-	<label class="check revchkl">
->>>>>>> cbb12e1b
     ${pl?"Show playlist editor":(i>0)?"Overwrite with state":"Use current state"}
     <input type="checkbox" id="p${i}cstgl" onchange="tglCs(${i})" ${(i==0||pl)?"checked":""}>
     <span class="checkmark schk"></span>
@@ -1560,7 +1507,6 @@
 }
 
 function makePlEntry(p,i) {
-<<<<<<< HEAD
   return `<div class="plentry">
   	<div class="hrz"></div>
 	<table>
@@ -1591,26 +1537,6 @@
 	if (pNum < 2) {
 		showToast("You need at least 2 presets to make a playlist!"); //return;
 	}
-=======
-  return `
-  <div class="plentry">
-    <select class="btn sel sel-pl" onchange="plePs(${p},${i},this)" data-val=${plJson[p].ps[i]} data-index=${i}>
-		${makePlSel()}
-    </select>
-		<button class="btn btn-i btn-xs btn-pl-del" onclick="delPl(${p},${i})"><i class="icons btn-icon">&#xe037;</i></button>
-		<div class="h plnl">Duration</div><div class="h plnl">Transition</div><div class="h pli">#${i+1}</div><br>
-		<input class="noslide pln" type="number" max=6553.0 min=0.2 step=0.1 oninput="pleDur(${p},${i},this)" value=${plJson[p].dur[i]/10.0}>
-		<input class="noslide pln" type="number" max=65.0 min=0.0 step=0.1 oninput="pleTr(${p},${i},this)" value=${plJson[p].transition[i]/10.0}> s
-		<button class="btn btn-i btn-xs btn-pl-add" onclick="addPl(${p},${i})"><i class="icons btn-icon">&#xe18a;</i></button>
-    <div class="hrz"></div>
-  </div>`;
-}
-
-function makePlUtil() {
-  if (pNum < 2) {
-    showToast("You need at least 2 presets to make a playlist!"); return;
-  }
->>>>>>> cbb12e1b
 	if (plJson[0].transition[0] < 0) plJson[0].transition[0] = tr;
 	gId('putil').classList.remove("staytop");
 	gId('putil').scrollIntoView({
@@ -1638,8 +1564,7 @@
 
 function tglSegn(s)
 {
-  d.gId(`seg${s}t`).style.display =
-    (window.getComputedStyle(d.gId(`seg${s}t`)).display === "none") ? "inline":"none";
+	d.gId(`seg${s}t`).style.display = (window.getComputedStyle(d.gId(`seg${s}t`)).display === "none") ? "inline":"none";
 }
 
 function selSegEx(s)
