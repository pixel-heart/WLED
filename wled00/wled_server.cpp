--- conflicted
+++ resolved
@@ -389,42 +389,6 @@
         }
       }
     } else {
-<<<<<<< HEAD
-      serveMessage(request, 200, F("Update successful!"), F("Rebooting..."), 131);
-      #ifndef ESP8266
-      bootloopCheckOTA(); // let the bootloop-checker know there was an OTA update
-      #endif
-      doReboot = true;
-    }
-  },[](AsyncWebServerRequest *request, String filename, size_t index, uint8_t *data, size_t len, bool final){
-    if (!correctPIN || otaLock) return;
-    if(!index){
-      DEBUG_PRINTLN(F("OTA Update Start"));
-      #if WLED_WATCHDOG_TIMEOUT > 0
-      WLED::instance().disableWatchdog();
-      #endif
-      UsermodManager::onUpdateBegin(true); // notify usermods that update is about to begin (some may require task de-init)
-      lastEditTime = millis(); // make sure PIN does not lock during update
-      strip.suspend();
-      backupConfig(); // backup current config in case the update ends badly
-      strip.resetSegments();  // free as much memory as you can
-      #ifdef ESP8266
-      Update.runAsync(true);
-      #endif
-      Update.begin((ESP.getFreeSketchSpace() - 0x1000) & 0xFFFFF000);
-    }
-    if(!Update.hasError()) Update.write(data, len);
-    if(final){
-      if(Update.end(true)){
-        DEBUG_PRINTLN(F("Update Success"));
-      } else {
-        DEBUG_PRINTLN(F("Update Failed"));
-        strip.resume();
-        UsermodManager::onUpdateBegin(false); // notify usermods that update has failed (some may require task init)
-        #if WLED_WATCHDOG_TIMEOUT > 0
-        WLED::instance().enableWatchdog();
-        #endif
-=======
       // No context structure - something's gone horribly wrong
       serveMessage(request, 500, F("Update failed!"), F("Internal server fault"), 254);
     }
@@ -433,7 +397,6 @@
       // Allocate the context structure
       if (!initOTA(request)) {
         return; // Error will be dealt with after upload in response handler, above
->>>>>>> 90b1912f
       }
 
       // Privilege checks
