--- conflicted
+++ resolved
@@ -17,11 +17,7 @@
   if (!macroButton[b]) {
     switch (b) {
       case 0: toggleOnOff(); stateUpdated(CALL_MODE_BUTTON); break;
-<<<<<<< HEAD
-      case 1: ++effectCurrent %= strip.getModeCount(); effectChanged = true; colorUpdated(CALL_MODE_BUTTON); break;
-=======
-      case 1: ++effectCurrent %= strip.getModeCount(); colorUpdated(CALL_MODE_BUTTON); break;
->>>>>>> 94a01999
+      case 1: ++effectCurrent %= strip.getModeCount(); stateChanged = true; colorUpdated(CALL_MODE_BUTTON); break;
     }
   } else {
     applyPreset(macroButton[b], CALL_MODE_BUTTON_PRESET);
@@ -248,10 +244,7 @@
       } else if (b == 0 && dur > WLED_LONG_AP) { //long press on button 0 (when released)
         WLED::instance().initAP(true);
       } else if (!buttonLongPressed[b]) { //short press
-<<<<<<< HEAD
         //NOTE: this interferes with double click handling in usermods so usermod needs to implement full button handling
-=======
->>>>>>> 94a01999
         if (b != 1 && !macroDoublePress[b]) { //don't wait for double press on buttons without a default action if no double press macro set
           shortPressAction(b);
         } else { //double press if less than 350 ms between current press and previous short press release (buttonWaitTime!=0)
