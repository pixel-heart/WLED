--- conflicted
+++ resolved
@@ -19,11 +19,7 @@
   }
 
   // publish MQTT message
-<<<<<<< HEAD
-  if (WLED_MQTT_CONNECTED) {
-=======
   if (buttonPublishMqtt && WLED_MQTT_CONNECTED) {
->>>>>>> 40c8fdbf
     char subuf[64];
     sprintf_P(subuf, _mqtt_topic_button, mqttDeviceTopic, (int)b);
     mqtt->publish(subuf, 0, false, "short");
@@ -78,11 +74,7 @@
     }
 
     // publish MQTT message
-<<<<<<< HEAD
-    if (WLED_MQTT_CONNECTED) {
-=======
     if (buttonPublishMqtt && WLED_MQTT_CONNECTED) {
->>>>>>> 40c8fdbf
       char subuf[64];
       if (buttonType[b] == BTN_TYPE_PIR_SENSOR) sprintf_P(subuf, PSTR("%s/motion/%d"), mqttDeviceTopic, (int)b);
       else sprintf_P(subuf, _mqtt_topic_button, mqttDeviceTopic, (int)b);
@@ -104,11 +96,7 @@
 
   if (buttonType[b] == BTN_TYPE_ANALOG_INVERTED) aRead = 255 - aRead;
 
-<<<<<<< HEAD
-  // remove noise & reduce frequency of UI updates (3*13mV)
-=======
   // remove noise & reduce frequency of UI updates
->>>>>>> 40c8fdbf
   aRead &= 0xFC;
 
   if (oldRead[b] == aRead) return;  // no change in reading
@@ -211,11 +199,7 @@
           else _setRandomColor(false,true);
 
           // publish MQTT message
-<<<<<<< HEAD
-          if (WLED_MQTT_CONNECTED) {
-=======
           if (buttonPublishMqtt && WLED_MQTT_CONNECTED) {
->>>>>>> 40c8fdbf
             char subuf[64];
             sprintf_P(subuf, _mqtt_topic_button, mqttDeviceTopic, (int)b);
             mqtt->publish(subuf, 0, false, "long");
@@ -243,11 +227,7 @@
             applyPreset(macroDoublePress[b]);
   
             // publish MQTT message
-<<<<<<< HEAD
-            if (WLED_MQTT_CONNECTED) {
-=======
             if (buttonPublishMqtt && WLED_MQTT_CONNECTED) {
->>>>>>> 40c8fdbf
               char subuf[64];
               sprintf_P(subuf, _mqtt_topic_button, mqttDeviceTopic, (int)b);
               mqtt->publish(subuf, 0, false, "double");
