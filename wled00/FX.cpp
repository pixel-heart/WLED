--- conflicted
+++ resolved
@@ -2858,15 +2858,10 @@
   // number of balls based on intensity setting to max of 16 (cycles colors)
   // non-chosen color is a random color
   uint8_t numBalls = SEGMENT.intensity/16 + 1;
-<<<<<<< HEAD
-
-  if (SEGENV.call == 0) {
-=======
   bool hasCol2 = SEGCOLOR(2);
 
   if (SEGENV.call == 0) {
     SEGMENT.fill(hasCol2 ? BLACK : SEGCOLOR(1));                    // start clean
->>>>>>> 9bb018d8
     for (int i = 0; i < maxNumBalls; i++) {
       balls[i].lastBounceUpdate = strip.now;
       balls[i].velocity = 20.0f * float(random16(1000, 10000))/10000.0f;  // number from 1 to 10
@@ -2878,25 +2873,16 @@
 
   float cfac = float(scale8(8, 255-SEGMENT.speed) +1)*20000.0f; // this uses the Aircoookie conversion factor for scaling time using speed slider
 
-<<<<<<< HEAD
-  bool hasCol2 = SEGCOLOR(2);
-  if (!SEGMENT.check2) SEGMENT.fill(hasCol2 ? BLACK : SEGCOLOR(1));
-=======
   if (SEGMENT.check3) SEGMENT.fade_out(250); // 2-8 pixel trails (optional)
   else {
   	if (!SEGMENT.check2) SEGMENT.fill(hasCol2 ? BLACK : SEGCOLOR(1)); // don't fill with background color if user wants to see trails
   }
->>>>>>> 9bb018d8
 
   for (int i = 0; i < numBalls; i++) {
     float timeSinceLastUpdate = float((strip.now - balls[i].lastBounceUpdate))/cfac;
     float thisHeight = balls[i].height + balls[i].velocity * timeSinceLastUpdate; // this method keeps higher resolution
     // test if intensity level was increased and some balls are way off the track then put them back
-<<<<<<< HEAD
-    if (thisHeight < -0.5f || thisHeight > 1.5f){
-=======
     if (thisHeight < -0.5f || thisHeight > 1.5f) {
->>>>>>> 9bb018d8
       thisHeight = balls[i].height = (float(random16(0, 10000)) / 10000.0f); // from 0. to 1.
       balls[i].lastBounceUpdate = strip.now;
     }
@@ -2946,11 +2932,7 @@
 
   return FRAMETIME;
 }
-<<<<<<< HEAD
-static const char _data_FX_MODE_ROLLINGBALLS[] PROGMEM = "Rolling Balls@!,# of balls,,,,Collisions,Overlay;!,!,!;!;1;m12=1"; //bar
-=======
 static const char _data_FX_MODE_ROLLINGBALLS[] PROGMEM = "Rolling Balls@!,# of balls,,,,Collisions,Overlay,Trails;!,!,!;!;1;m12=1"; //bar
->>>>>>> 9bb018d8
 
 
 /*
