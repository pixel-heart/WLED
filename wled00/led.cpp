#include "wled.h"

/*
 * LED methods
 */
void setValuesFromFirstSelectedSeg()
{
<<<<<<< HEAD
  WS2812FX::Segment& seg = strip.getMainSegment();
  col[0] = R(seg.colors[0]);
  col[1] = G(seg.colors[0]);
  col[2] = B(seg.colors[0]);
  col[3] = W(seg.colors[0]);
  colSec[0] = R(seg.colors[1]);
  colSec[1] = G(seg.colors[1]);
  colSec[2] = B(seg.colors[1]);
  colSec[3] = W(seg.colors[1]);
  effectCurrent   = seg.mode;
  effectSpeed     = seg.speed;
=======
  WS2812FX::Segment& seg = strip.getFirstSelectedSeg();
  colorFromUint32(seg.colors[0]);
  colorFromUint32(seg.colors[1], true);
  effectCurrent = seg.mode;
  effectSpeed = seg.speed;
>>>>>>> 4d4a20e0
  effectIntensity = seg.intensity;
  effectPalette   = seg.palette;
}


// applies global legacy values (col, colSec, effectCurrent...)
// problem: if the first selected segment already has the value to be set, other selected segments are not updated
void applyValuesToSelectedSegs()
{
  // copy of first selected segment to tell if value was updated
  uint8_t firstSel = strip.getFirstSelectedSegId();
  WS2812FX::Segment selsegPrev = strip.getSegment(firstSel);
  for (uint8_t i = 0; i < strip.getMaxSegments(); i++) {
    WS2812FX::Segment& seg = strip.getSegment(i);
    if (i != firstSel && (!seg.isActive() || !seg.isSelected())) continue;

<<<<<<< HEAD
    if (effectSpeed     != mainsegPrev.speed)     {seg.speed     = effectSpeed;     stateChanged = true;}
    if (effectIntensity != mainsegPrev.intensity) {seg.intensity = effectIntensity; stateChanged = true;}
    if (effectPalette   != mainsegPrev.palette)   {seg.palette   = effectPalette;   stateChanged = true;}
    if (effectCurrent   != mainsegPrev.mode)      {strip.setMode(i, effectCurrent); stateChanged = true;}
    uint32_t col0 = RGBW32(   col[0],    col[1],    col[2],    col[3]);
    uint32_t col1 = RGBW32(colSec[0], colSec[1], colSec[2], colSec[3]);
    if (col0 != mainsegPrev.colors[0])            {seg.setColor(0, col0, i);        stateChanged = true;}
    if (col1 != mainsegPrev.colors[1])            {seg.setColor(1, col1, i);        stateChanged = true;}
=======
    if (effectSpeed != selsegPrev.speed) {
      seg.speed = effectSpeed; stateChanged = true;}
    if (effectIntensity != selsegPrev.intensity) {
      seg.intensity = effectIntensity; stateChanged = true;}
    if (effectPalette != selsegPrev.palette) {
      seg.palette = effectPalette; stateChanged = true;}
    if (effectCurrent != selsegPrev.mode) {
      strip.setMode(i, effectCurrent); stateChanged = true;}
    uint32_t col0 = RGBW32(col[0],col[1],col[2],col[3]);
    uint32_t col1 = RGBW32(colSec[0], colSec[1], colSec[2], colSec[3]);
    if (col0 != selsegPrev.colors[0]) {
      seg.setColor(0, col0, i); stateChanged = true;}
    if (col1 != selsegPrev.colors[1]) {
      seg.setColor(1, col1, i); stateChanged = true;}
>>>>>>> 4d4a20e0
  }
}


void resetTimebase()
{
  strip.timebase = 0 - millis();
}


void toggleOnOff()
{
  if (bri == 0)
  {
    bri = briLast;
  } else
  {
    briLast = bri;
    bri = 0;
  }
}


//scales the brightness with the briMultiplier factor
byte scaledBri(byte in)
{
  uint16_t val = ((uint16_t)in*briMultiplier)/100;
  if (val > 255) val = 255;
  return (byte)val;
}


//applies global brightness
void applyBri() {
  if (!realtimeMode || !arlsForceMaxBri)
  {
    strip.setBrightness(scaledBri(briT));
  }
}


//applies global brightness and sets it as the "current" brightness (no transition)
void applyFinalBri() {
  briOld = bri;
  briT = bri;
  applyBri();
}


//called after every state changes, schedules interface updates, handles brightness transition and nightlight activation
//unlike colorUpdated(), does NOT apply any colors or FX to segments
void stateUpdated(byte callMode) {
  //call for notifier -> 0: init 1: direct change 2: button 3: notification 4: nightlight 5: other (No notification)
  //                     6: fx changed 7: hue 8: preset cycle 9: blynk 10: alexa 11: ws send only 12: button preset
  setValuesFromFirstSelectedSeg();

  if (bri != briOld || stateChanged) {
    if (realtimeTimeout == UINT32_MAX) realtimeTimeout = 0;
    if (stateChanged) currentPreset = 0; //something changed, so we are no longer in the preset
        
    if (callMode != CALL_MODE_NOTIFICATION && callMode != CALL_MODE_NO_NOTIFY) notify(callMode);
    
    //set flag to update blynk, ws and mqtt
    interfaceUpdateCallMode = callMode;
    stateChanged = false;
  } else {
    if (nightlightActive && !nightlightActiveOld && callMode != CALL_MODE_NOTIFICATION && callMode != CALL_MODE_NO_NOTIFY) {
      notify(CALL_MODE_NIGHTLIGHT); 
      interfaceUpdateCallMode = CALL_MODE_NIGHTLIGHT;
    }
  }
  
  if (callMode != CALL_MODE_NO_NOTIFY && nightlightActive && (nightlightMode == NL_MODE_FADE || nightlightMode == NL_MODE_COLORFADE)) {
    briNlT = bri;
    nightlightDelayMs -= (millis() - nightlightStartTime);
    nightlightStartTime = millis();
  }
  if (briT == 0) {
    if (callMode != CALL_MODE_NOTIFICATION) resetTimebase(); //effect start from beginning
  }

  if (bri > 0) briLast = bri;

  //deactivate nightlight if target brightness is reached
  if (bri == nightlightTargetBri && callMode != CALL_MODE_NO_NOTIFY && nightlightMode != NL_MODE_SUN) nightlightActive = false;
  
  if (fadeTransition) {
    //set correct delay if not using notification delay
    if (callMode != CALL_MODE_NOTIFICATION && !jsonTransitionOnce) transitionDelayTemp = transitionDelay;
    jsonTransitionOnce = false;
    strip.setTransition(transitionDelayTemp);
    if (transitionDelayTemp == 0) {
      applyFinalBri();
      strip.trigger();
      return;
    }

    if (transitionActive) {
      briOld = briT;
      tperLast = 0;
    }
    strip.setTransitionMode(true);
    transitionActive = true;
    transitionStartTime = millis();
  } else {
    strip.setTransition(0);
    applyFinalBri();
    strip.trigger();
  }
}


void updateInterfaces(uint8_t callMode)
{
  sendDataWs();
  lastInterfaceUpdate = millis();
  if (callMode == CALL_MODE_WS_SEND) return;
  
  #ifndef WLED_DISABLE_ALEXA
  if (espalexaDevice != nullptr && callMode != CALL_MODE_ALEXA) {
    espalexaDevice->setValue(bri);
    espalexaDevice->setColor(col[0], col[1], col[2]);
  }
  #endif
  #ifndef WLED_DISABLE_BLYNK
  if (callMode != CALL_MODE_BLYNK && 
      callMode != CALL_MODE_NO_NOTIFY) updateBlynk();
  #endif
  doPublishMqtt = true;
}


void handleTransitions()
{
  //handle still pending interface update
  if (interfaceUpdateCallMode && millis() - lastInterfaceUpdate > INTERFACE_UPDATE_COOLDOWN)
  {
    updateInterfaces(interfaceUpdateCallMode);
    interfaceUpdateCallMode = 0; //disable
  }
  if (doPublishMqtt) publishMqtt();
  
  if (transitionActive && transitionDelayTemp > 0)
  {
    float tper = (millis() - transitionStartTime)/(float)transitionDelayTemp;
    if (tper >= 1.0)
    {
      strip.setTransitionMode(false);
      transitionActive = false;
      tperLast = 0;
      applyFinalBri();
      return;
    }
    if (tper - tperLast < 0.004) return;
    tperLast = tper;
    briT    = briOld   +((bri    - briOld   )*tper);
    
    applyBri();
  }
}


//legacy method, applies values from col, effectCurrent, ... to selected segments
void colorUpdated(byte callMode){
  applyValuesToSelectedSegs();
  stateUpdated(callMode);
}


void handleNightlight()
{
  static unsigned long lastNlUpdate;
  unsigned long now = millis();
  if (now < 100 && lastNlUpdate > 0) lastNlUpdate = 0; //take care of millis() rollover
  if (now - lastNlUpdate < 100) return; //allow only 10 NL updates per second
  lastNlUpdate = now;

  if (nightlightActive)
  {
    if (!nightlightActiveOld) //init
    {
      nightlightStartTime = millis();
      nightlightDelayMs = (int)(nightlightDelayMins*60000);
      nightlightActiveOld = true;
      briNlT = bri;
      for (byte i=0; i<4; i++) colNlT[i] = col[i]; // remember starting color
      if (nightlightMode == NL_MODE_SUN)
      {
        //save current
        colNlT[0] = effectCurrent;
        colNlT[1] = effectSpeed;
        colNlT[2] = effectPalette;

        strip.setMode(strip.getFirstSelectedSegId(), FX_MODE_STATIC); // make sure seg runtime is reset if it was in sunrise mode
        effectCurrent = FX_MODE_SUNRISE;
        effectSpeed = nightlightDelayMins;
        effectPalette = 0;
        if (effectSpeed > 60) effectSpeed = 60; //currently limited to 60 minutes
        if (bri) effectSpeed += 60; //sunset if currently on
        briNlT = !bri; //true == sunrise, false == sunset
        if (!bri) bri = briLast;
        colorUpdated(CALL_MODE_NO_NOTIFY);
      }
    }
    float nper = (millis() - nightlightStartTime)/((float)nightlightDelayMs);
    if (nightlightMode == NL_MODE_FADE || nightlightMode == NL_MODE_COLORFADE)
    {
      bri = briNlT + ((nightlightTargetBri - briNlT)*nper);
      if (nightlightMode == NL_MODE_COLORFADE)                                         // color fading only is enabled with "NF=2"
      {
        for (byte i=0; i<4; i++) col[i] = colNlT[i]+ ((colSec[i] - colNlT[i])*nper);   // fading from actual color to secondary color
      }
      colorUpdated(CALL_MODE_NO_NOTIFY);
    }
    if (nper >= 1) //nightlight duration over
    {
      nightlightActive = false;
      if (nightlightMode == NL_MODE_SET)
      {
        bri = nightlightTargetBri;
        colorUpdated(CALL_MODE_NO_NOTIFY);
      }
      if (bri == 0) briLast = briNlT;
      if (nightlightMode == NL_MODE_SUN)
      {
        if (!briNlT) { //turn off if sunset
          effectCurrent = colNlT[0];
          effectSpeed = colNlT[1];
          effectPalette = colNlT[2];
          toggleOnOff();
          applyFinalBri();
        }
      }
      #ifndef WLED_DISABLE_BLYNK
      updateBlynk();
      #endif
      if (macroNl > 0)
        applyPreset(macroNl);
      nightlightActiveOld = false;
    }
  } else if (nightlightActiveOld) //early de-init
  {
    if (nightlightMode == NL_MODE_SUN) { //restore previous effect
      effectCurrent = colNlT[0];
      effectSpeed = colNlT[1];
      effectPalette = colNlT[2];
      colorUpdated(CALL_MODE_NO_NOTIFY);
    }
    nightlightActiveOld = false;
  }
}

//utility for FastLED to use our custom timer
uint32_t get_millisecond_timer()
{
  return strip.now;
}<|MERGE_RESOLUTION|>--- conflicted
+++ resolved
@@ -5,7 +5,6 @@
  */
 void setValuesFromFirstSelectedSeg()
 {
-<<<<<<< HEAD
   WS2812FX::Segment& seg = strip.getMainSegment();
   col[0] = R(seg.colors[0]);
   col[1] = G(seg.colors[0]);
@@ -17,13 +16,6 @@
   colSec[3] = W(seg.colors[1]);
   effectCurrent   = seg.mode;
   effectSpeed     = seg.speed;
-=======
-  WS2812FX::Segment& seg = strip.getFirstSelectedSeg();
-  colorFromUint32(seg.colors[0]);
-  colorFromUint32(seg.colors[1], true);
-  effectCurrent = seg.mode;
-  effectSpeed = seg.speed;
->>>>>>> 4d4a20e0
   effectIntensity = seg.intensity;
   effectPalette   = seg.palette;
 }
@@ -40,31 +32,14 @@
     WS2812FX::Segment& seg = strip.getSegment(i);
     if (i != firstSel && (!seg.isActive() || !seg.isSelected())) continue;
 
-<<<<<<< HEAD
-    if (effectSpeed     != mainsegPrev.speed)     {seg.speed     = effectSpeed;     stateChanged = true;}
-    if (effectIntensity != mainsegPrev.intensity) {seg.intensity = effectIntensity; stateChanged = true;}
-    if (effectPalette   != mainsegPrev.palette)   {seg.palette   = effectPalette;   stateChanged = true;}
-    if (effectCurrent   != mainsegPrev.mode)      {strip.setMode(i, effectCurrent); stateChanged = true;}
+    if (effectSpeed     != selsegPrev.speed)     {seg.speed     = effectSpeed;     stateChanged = true;}
+    if (effectIntensity != selsegPrev.intensity) {seg.intensity = effectIntensity; stateChanged = true;}
+    if (effectPalette   != selsegPrev.palette)   {seg.palette   = effectPalette;   stateChanged = true;}
+    if (effectCurrent   != selsegPrev.mode)      {strip.setMode(i, effectCurrent); stateChanged = true;}
     uint32_t col0 = RGBW32(   col[0],    col[1],    col[2],    col[3]);
     uint32_t col1 = RGBW32(colSec[0], colSec[1], colSec[2], colSec[3]);
-    if (col0 != mainsegPrev.colors[0])            {seg.setColor(0, col0, i);        stateChanged = true;}
-    if (col1 != mainsegPrev.colors[1])            {seg.setColor(1, col1, i);        stateChanged = true;}
-=======
-    if (effectSpeed != selsegPrev.speed) {
-      seg.speed = effectSpeed; stateChanged = true;}
-    if (effectIntensity != selsegPrev.intensity) {
-      seg.intensity = effectIntensity; stateChanged = true;}
-    if (effectPalette != selsegPrev.palette) {
-      seg.palette = effectPalette; stateChanged = true;}
-    if (effectCurrent != selsegPrev.mode) {
-      strip.setMode(i, effectCurrent); stateChanged = true;}
-    uint32_t col0 = RGBW32(col[0],col[1],col[2],col[3]);
-    uint32_t col1 = RGBW32(colSec[0], colSec[1], colSec[2], colSec[3]);
-    if (col0 != selsegPrev.colors[0]) {
-      seg.setColor(0, col0, i); stateChanged = true;}
-    if (col1 != selsegPrev.colors[1]) {
-      seg.setColor(1, col1, i); stateChanged = true;}
->>>>>>> 4d4a20e0
+    if (col0 != selsegPrev.colors[0])            {seg.setColor(0, col0, i);        stateChanged = true;}
+    if (col1 != selsegPrev.colors[1])            {seg.setColor(1, col1, i);        stateChanged = true;}
   }
 }
 
