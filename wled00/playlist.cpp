--- conflicted
+++ resolved
@@ -34,49 +34,6 @@
   }
 }
 
-<<<<<<< HEAD
-/*
- * The same thing as saving and loading playlist can be achieved using JSON API saved in a preset.
- * 
-void deserializePlaylist() {
-  DynamicJsonDocument doc(JSON_BUFFER_SIZE);
-
-  DEBUG_PRINTLN(F("Reading playlist from /playlist.json..."));
-
-  if (!readObjectFromFile("/playlist.json", nullptr, &doc)) return; //if file does not exist just exit
-
-  JsonObject playlist = doc[F("playlist")];
-  if (!playlist.isNull()) loadPlaylist(playlist);
-}
-
-
-void serializePlaylist() {
-  DynamicJsonDocument doc(JSON_BUFFER_SIZE/8); // we don't need big buffer (>1k is ok)
-
-  DEBUG_PRINTLN(F("Writing playlist to /playlist.json..."));
-
-  PlaylistEntry* entries = reinterpret_cast<PlaylistEntry*>(playlistEntries);
-
-  JsonObject playlist = doc.createNestedObject(F("playlist"));
-  JsonArray ps = playlist.createNestedArray(F("ps"));
-  JsonArray dur = playlist.createNestedArray(F("dur"));
-  JsonArray tr = playlist.createNestedArray(F("transition"));
-  for (uint8_t i=0; i<playlistLen; i++) {
-    ps.add(entries[i].preset);
-    dur.add(entries[i].dur);
-    tr.add(entries[i].tr);
-  }
-  playlist[F("repeat")] = playlistRepeat; // TODO: this one is decreasing with each loop
-  playlist[F("end")] = playlistEndPreset;
-
-  File f = WLED_FS.open("/playlist.json", "w");
-  if (f) serializeJson(doc, f);
-  f.close();
-}
-*/
-
-=======
->>>>>>> ba4c3e38
 void unloadPlaylist() {
   if (playlistEntries != nullptr) {
     delete[] playlistEntries;
@@ -87,10 +44,6 @@
 }
 
 void loadPlaylist(JsonObject playlistObj) {
-<<<<<<< HEAD
-
-=======
->>>>>>> ba4c3e38
   unloadPlaylist();
   
   JsonArray presets = playlistObj["ps"];
@@ -153,13 +106,7 @@
     ++playlistIndex %= playlistLen; // -1 at 1st run (limit to playlistLen)
 
     if (!playlistRepeat && !playlistIndex) { //stop if repeat == 0 and restart of playlist
-<<<<<<< HEAD
-      currentPlaylist = -1;
-      delete[] playlistEntries;
-      playlistEntries = nullptr;
-=======
       unloadPlaylist();
->>>>>>> ba4c3e38
       if (playlistEndPreset) applyPreset(playlistEndPreset);
       return;
     }
