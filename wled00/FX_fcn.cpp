/*
  WS2812FX_fcn.cpp contains all utility functions
  Harm Aldick - 2016
  www.aldick.org
  LICENSE
  The MIT License (MIT)
  Copyright (c) 2016  Harm Aldick
  Permission is hereby granted, free of charge, to any person obtaining a copy
  of this software and associated documentation files (the "Software"), to deal
  in the Software without restriction, including without limitation the rights
  to use, copy, modify, merge, publish, distribute, sublicense, and/or sell
  copies of the Software, and to permit persons to whom the Software is
  furnished to do so, subject to the following conditions:
  The above copyright notice and this permission notice shall be included in
  all copies or substantial portions of the Software.
  THE SOFTWARE IS PROVIDED "AS IS", WITHOUT WARRANTY OF ANY KIND, EXPRESS OR
  IMPLIED, INCLUDING BUT NOT LIMITED TO THE WARRANTIES OF MERCHANTABILITY,
  FITNESS FOR A PARTICULAR PURPOSE AND NONINFRINGEMENT. IN NO EVENT SHALL THE
  AUTHORS OR COPYRIGHT HOLDERS BE LIABLE FOR ANY CLAIM, DAMAGES OR OTHER
  LIABILITY, WHETHER IN AN ACTION OF CONTRACT, TORT OR OTHERWISE, ARISING FROM,
  OUT OF OR IN CONNECTION WITH THE SOFTWARE OR THE USE OR OTHER DEALINGS IN
  THE SOFTWARE.

  Modified heavily for WLED
*/
#include "wled.h"
#include "FX.h"
#include "palettes.h"

/*
  Custom per-LED mapping has moved!

  Create a file "ledmap.json" using the edit page.

  this is just an example (30 LEDs). It will first set all even, then all uneven LEDs.
  {"map":[
  0, 2, 4, 6, 8, 10, 12, 14, 16, 18, 20, 22, 24, 26, 28,
  1, 3, 5, 7, 9, 11, 13, 15, 17, 19, 21, 23, 25, 27, 29]}

  another example. Switches direction every 5 LEDs.
  {"map":[
  0, 1, 2, 3, 4, 9, 8, 7, 6, 5, 10, 11, 12, 13, 14,
  19, 18, 17, 16, 15, 20, 21, 22, 23, 24, 29, 28, 27, 26, 25]}
*/

//factory defaults LED setup
//#define PIXEL_COUNTS 30, 30, 30, 30
//#define DATA_PINS 16, 1, 3, 4
//#define DEFAULT_LED_TYPE TYPE_WS2812_RGB

#ifndef PIXEL_COUNTS
  #define PIXEL_COUNTS 30
#endif

#ifndef DATA_PINS
  #define DATA_PINS LEDPIN
#endif

#ifndef DEFAULT_LED_TYPE
  #define DEFAULT_LED_TYPE TYPE_WS2812_RGB
#endif

#if MAX_NUM_SEGMENTS < WLED_MAX_BUSSES
  #error "Max segments must be at least max number of busses!"
#endif

//do not call this method from system context (network callback)
void WS2812FX::finalizeInit(void)
{
  RESET_RUNTIME;
<<<<<<< HEAD
  isRgbw = isOffRefreshRequred = false;
=======
  _length = countPixels;
>>>>>>> af9aa7d2

  //if busses failed to load, add default (fresh install, FS issue, ...)
  if (busses.getNumBusses() == 0) {
    const uint8_t defDataPins[] = {DATA_PINS};
    const uint16_t defCounts[] = {PIXEL_COUNTS};
    const uint8_t defNumBusses = ((sizeof defDataPins) / (sizeof defDataPins[0]));  // min 1
    const uint8_t defNumCounts = ((sizeof defCounts) / (sizeof defCounts[0]));      // min 1
    uint16_t prevLen = 0;
    for (uint8_t i = 0; i < defNumBusses && i < WLED_MAX_BUSSES; i++) {
      uint8_t defPin[] = {defDataPins[i]};
      uint16_t start = prevLen;
<<<<<<< HEAD
      uint16_t count = (i < defNumCounts) ? defCounts[i] : defCounts[i>0?i-1:0];
=======
      uint16_t count = _length;
      if (defNumBusses > 1 && defNumCounts) {
        count = defCounts[(i < defNumCounts) ? i : defNumCounts -1];
      }
>>>>>>> af9aa7d2
      prevLen += count;
      BusConfig defCfg = BusConfig(DEFAULT_LED_TYPE, defPin, start, count, COL_ORDER_GRB);
      busses.add(defCfg);
    }
  }
  
  deserializeMap();

<<<<<<< HEAD
  _length = 0;
  for (uint8_t i=0; i<busses.getNumBusses(); i++) {
    Bus *bus = busses.getBus(i);
    if (bus == nullptr) continue;
    if (_length+bus->getLength() > MAX_LEDS) break;
    //RGBW mode is enabled if at least one of the strips is RGBW
    isRgbw |= bus->isRgbw();
    //refresh is required to remain off if at least one of the strips requires the refresh.
    isOffRefreshRequred |= BusManager::isOffRefreshRequred(bus->getType());
    _length += bus->getLength();
  }
  ledCount = _length; // or we can use busses.getTotalLength()
/*
  //make segment 0 cover the entire strip
  _segments[0].start = 0;
  _segments[0].stop = _length;
*/
=======
  uint16_t segStarts[MAX_NUM_SEGMENTS] = {0};
  uint16_t segStops [MAX_NUM_SEGMENTS] = {0};
>>>>>>> af9aa7d2

  setBrightness(_brightness);

  //TODO make sure segments are only refreshed when bus config actually changed (new settings page)
  //make one segment per bus
  uint8_t s = 0;
  for (uint8_t i = 0; i < busses.getNumBusses(); i++) {
    Bus* b = busses.getBus(i);

    segStarts[s] = b->getStart();
    segStops[s] = segStarts[s] + b->getLength();

    //check for overlap with previous segments
    for (uint8_t j = 0; j < s; j++) {
      if (segStops[j] > segStarts[s] && segStarts[j] < segStops[s]) {
        //segments overlap, merge
        segStarts[j] = min(segStarts[s],segStarts[j]);
        segStops [j] = max(segStops [s],segStops [j]); segStops[s] = 0;
        s--;
      }
    }
    s++;

    #ifdef ESP8266
    if ((!IS_DIGITAL(b->getType()) || IS_2PIN(b->getType()))) continue;
    uint8_t pins[5];
    b->getPins(pins);
    BusDigital* bd = static_cast<BusDigital*>(b);
    if (pins[0] == 3) bd->reinit();
    #endif
  }

  for (uint8_t i = 0; i < MAX_NUM_SEGMENTS; i++) {
    _segments[i].start = segStarts[i];
    _segments[i].stop  = segStops [i];
  }
}

void WS2812FX::service() {
  uint32_t nowUp = millis(); // Be aware, millis() rolls over every 49 days
  now = nowUp + timebase;
  if (nowUp - _lastShow < MIN_SHOW_DELAY) return;
  bool doShow = false;

  for(uint8_t i=0; i < MAX_NUM_SEGMENTS; i++)
  {
    _segment_index = i;

    // reset the segment runtime data if needed, called before isActive to ensure deleted
    // segment's buffers are cleared
    SEGENV.resetIfRequired();

    if (!SEGMENT.isActive()) continue;

    if(nowUp > SEGENV.next_time || _triggered || (doShow && SEGMENT.mode == 0)) //last is temporary
    {
      if (SEGMENT.grouping == 0) SEGMENT.grouping = 1; //sanity check
      doShow = true;
      uint16_t delay = FRAMETIME;

      if (!SEGMENT.getOption(SEG_OPTION_FREEZE)) { //only run effect function if not frozen
        _virtualSegmentLength = SEGMENT.virtualLength();
        _bri_t = SEGMENT.opacity; _colors_t[0] = SEGMENT.colors[0]; _colors_t[1] = SEGMENT.colors[1]; _colors_t[2] = SEGMENT.colors[2];
        if (!IS_SEGMENT_ON) _bri_t = 0;
        for (uint8_t t = 0; t < MAX_NUM_TRANSITIONS; t++) {
          if ((transitions[t].segment & 0x3F) != i) continue;
          uint8_t slot = transitions[t].segment >> 6;
          if (slot == 0) _bri_t = transitions[t].currentBri();
          _colors_t[slot] = transitions[t].currentColor(SEGMENT.colors[slot]);
        }
        for (uint8_t c = 0; c < 3; c++) _colors_t[c] = gamma32(_colors_t[c]);
        handle_palette();
        delay = (this->*_mode[SEGMENT.mode])(); //effect function
        if (SEGMENT.mode != FX_MODE_HALLOWEEN_EYES) SEGENV.call++;
      }

      SEGENV.next_time = nowUp + delay;
    }
  }
  _virtualSegmentLength = 0;
  if(doShow) {
    yield();
    show();
  }
  _triggered = false;
}

void WS2812FX::setPixelColor(uint16_t n, uint32_t c) {
  uint8_t w = (c >> 24);
  uint8_t r = (c >> 16);
  uint8_t g = (c >>  8);
  uint8_t b =  c       ;
  setPixelColor(n, r, g, b, w);
}

//used to map from segment index to physical pixel, taking into account grouping, offsets, reverse and mirroring
uint16_t WS2812FX::realPixelIndex(uint16_t i) {
  int16_t iGroup = i * SEGMENT.groupLength();

  /* reverse just an individual segment */
  int16_t realIndex = iGroup;
  if (IS_REVERSE) {
    if (IS_MIRROR) {
      realIndex = (SEGMENT.length() - 1) / 2 - iGroup;  //only need to index half the pixels
    } else {
      realIndex = (SEGMENT.length() - 1) - iGroup;
    }
  }

  realIndex += SEGMENT.start;
  return realIndex;
}

void WS2812FX::setPixelColor(uint16_t i, byte r, byte g, byte b, byte w)
{
  //auto calculate white channel value if enabled
  if (isRgbw) {
    if (rgbwMode == RGBW_MODE_AUTO_BRIGHTER || (w == 0 && (rgbwMode == RGBW_MODE_DUAL || rgbwMode == RGBW_MODE_LEGACY)))
    {
      //white value is set to lowest RGB channel
      //thank you to @Def3nder!
      w = r < g ? (r < b ? r : b) : (g < b ? g : b);
    } else if (rgbwMode == RGBW_MODE_AUTO_ACCURATE && w == 0)
    {
      w = r < g ? (r < b ? r : b) : (g < b ? g : b);
      r -= w; g -= w; b -= w;
    }
  }
  
  if (SEGLEN) {//from segment
    //color_blend(getpixel, col, _bri_t); (pseudocode for future blending of segments)
    if (_bri_t < 255) {  
      r = scale8(r, _bri_t);
      g = scale8(g, _bri_t);
      b = scale8(b, _bri_t);
      w = scale8(w, _bri_t);
    }
    uint32_t col = ((w << 24) | (r << 16) | (g << 8) | (b));

    /* Set all the pixels in the group */
    uint16_t realIndex = realPixelIndex(i);

    for (uint16_t j = 0; j < SEGMENT.grouping; j++) {
      uint16_t indexSet = realIndex + (IS_REVERSE ? -j : j);
      if (indexSet >= SEGMENT.start && indexSet < SEGMENT.stop) {
        if (IS_MIRROR) { //set the corresponding mirrored pixel
          uint16_t indexMir = SEGMENT.stop + SEGMENT.start - indexSet - 1;
          if (indexMir < customMappingSize) indexMir = customMappingTable[indexMir];
          busses.setPixelColor(indexMir, col);
        }
		    if (indexSet < customMappingSize) indexSet = customMappingTable[indexSet];
        busses.setPixelColor(indexSet, col);
      }
    }
  } else { //live data, etc.
    if (i < customMappingSize) i = customMappingTable[i];
    uint32_t col = ((w << 24) | (r << 16) | (g << 8) | (b));
    busses.setPixelColor(i, col);
  }
}


//DISCLAIMER
//The following function attemps to calculate the current LED power usage,
//and will limit the brightness to stay below a set amperage threshold.
//It is NOT a measurement and NOT guaranteed to stay within the ablMilliampsMax margin.
//Stay safe with high amperage and have a reasonable safety margin!
//I am NOT to be held liable for burned down garages!

//fine tune power estimation constants for your setup                  
#define MA_FOR_ESP        100 //how much mA does the ESP use (Wemos D1 about 80mA, ESP32 about 120mA)
                              //you can set it to 0 if the ESP is powered by USB and the LEDs by external

void WS2812FX::show(void) {

  // avoid race condition, caputre _callback value
  show_callback callback = _callback;
  if (callback) callback();

  //power limit calculation
  //each LED can draw up 195075 "power units" (approx. 53mA)
  //one PU is the power it takes to have 1 channel 1 step brighter per brightness step
  //so A=2,R=255,G=0,B=0 would use 510 PU per LED (1mA is about 3700 PU)
  bool useWackyWS2815PowerModel = false;
  byte actualMilliampsPerLed = milliampsPerLed;

  if(milliampsPerLed == 255) {
    useWackyWS2815PowerModel = true;
    actualMilliampsPerLed = 12; // from testing an actual strip
  }

  if (ablMilliampsMax > 149 && actualMilliampsPerLed > 0) //0 mA per LED and too low numbers turn off calculation
  {
    uint32_t puPerMilliamp = 195075 / actualMilliampsPerLed;
    uint32_t powerBudget = (ablMilliampsMax - MA_FOR_ESP) * puPerMilliamp; //100mA for ESP power
    if (powerBudget > puPerMilliamp * _length) //each LED uses about 1mA in standby, exclude that from power budget
    {
      powerBudget -= puPerMilliamp * _length;
    } else
    {
      powerBudget = 0;
    }

    uint32_t powerSum = 0;

    for (uint16_t i = 0; i < _length; i++) //sum up the usage of each LED
    {
      uint32_t c = busses.getPixelColor(i);
      byte r = c >> 16, g = c >> 8, b = c, w = c >> 24;

      if(useWackyWS2815PowerModel)
      {
        // ignore white component on WS2815 power calculation
        powerSum += (MAX(MAX(r,g),b)) * 3;
      }
      else 
      {
        powerSum += (r + g + b + w);
      }
    }


    if (isRgbw) //RGBW led total output with white LEDs enabled is still 50mA, so each channel uses less
    {
      powerSum *= 3;
      powerSum = powerSum >> 2; //same as /= 4
    }

    uint32_t powerSum0 = powerSum;
    powerSum *= _brightness;
    
    if (powerSum > powerBudget) //scale brightness down to stay in current limit
    {
      float scale = (float)powerBudget / (float)powerSum;
      uint16_t scaleI = scale * 255;
      uint8_t scaleB = (scaleI > 255) ? 255 : scaleI;
      uint8_t newBri = scale8(_brightness, scaleB);
      busses.setBrightness(newBri);
      currentMilliamps = (powerSum0 * newBri) / puPerMilliamp;
    } else
    {
      currentMilliamps = powerSum / puPerMilliamp;
      busses.setBrightness(_brightness);
    }
    currentMilliamps += MA_FOR_ESP; //add power of ESP back to estimate
    currentMilliamps += _length; //add standby power back to estimate
  } else {
    currentMilliamps = 0;
    busses.setBrightness(_brightness);
  }
  
  // some buses send asynchronously and this method will return before
  // all of the data has been sent.
  // See https://github.com/Makuna/NeoPixelBus/wiki/ESP32-NeoMethods#neoesp32rmt-methods
  busses.show();
  unsigned long now = millis();
  unsigned long diff = now - _lastShow;
  uint16_t fpsCurr = 200;
  if (diff > 0) fpsCurr = 1000 / diff;
  _cumulativeFps = (3 * _cumulativeFps + fpsCurr) >> 2;
  _lastShow = now;
}

/**
 * Returns a true value if any of the strips are still being updated.
 * On some hardware (ESP32), strip updates are done asynchronously.
 */
bool WS2812FX::isUpdating() {
  return !busses.canAllShow();
}

/**
 * Returns the refresh rate of the LED strip. Useful for finding out whether a given setup is fast enough.
 * Only updates on show() or is set to 0 fps if last show is more than 2 secs ago, so accurary varies
 */
uint16_t WS2812FX::getFps() {
  if (millis() - _lastShow > 2000) return 0;
  return _cumulativeFps +1;
}

/**
 * Forces the next frame to be computed on all active segments.
 */
void WS2812FX::trigger() {
  _triggered = true;
}

void WS2812FX::setMode(uint8_t segid, uint8_t m) {
  if (segid >= MAX_NUM_SEGMENTS) return;
   
  if (m >= MODE_COUNT) m = MODE_COUNT - 1;

  if (_segments[segid].mode != m) 
  {
    _segment_runtimes[segid].reset();
    _segments[segid].mode = m;
  }
}

uint8_t WS2812FX::getModeCount()
{
  return MODE_COUNT;
}

uint8_t WS2812FX::getPaletteCount()
{
  return 13 + GRADIENT_PALETTE_COUNT;
}

//TODO effect transitions


bool WS2812FX::setEffectConfig(uint8_t m, uint8_t s, uint8_t in, uint8_t p) {
  Segment& seg = _segments[getMainSegmentId()];
  uint8_t modePrev = seg.mode, speedPrev = seg.speed, intensityPrev = seg.intensity, palettePrev = seg.palette;

  bool applied = false;
  
  if (applyToAllSelected) {
    for (uint8_t i = 0; i < MAX_NUM_SEGMENTS; i++)
    {
      if (_segments[i].isSelected())
      {
        _segments[i].speed = s;
        _segments[i].intensity = in;
        _segments[i].palette = p;
        setMode(i, m);
        applied = true;
      }
    }
  } 
  
  if (!applyToAllSelected || !applied) {
    seg.speed = s;
    seg.intensity = in;
    seg.palette = p;
    setMode(mainSegment, m);
  }
  
  if (seg.mode != modePrev || seg.speed != speedPrev || seg.intensity != intensityPrev || seg.palette != palettePrev) return true;
  return false;
}

void WS2812FX::setColor(uint8_t slot, uint8_t r, uint8_t g, uint8_t b, uint8_t w) {
  setColor(slot, ((uint32_t)w << 24) |((uint32_t)r << 16) | ((uint32_t)g << 8) | b);
}

void WS2812FX::setColor(uint8_t slot, uint32_t c) {
  if (slot >= NUM_COLORS) return;

  bool applied = false;
  
  if (applyToAllSelected) {
    for (uint8_t i = 0; i < MAX_NUM_SEGMENTS; i++)
    {
      if (_segments[i].isSelected()) {
        _segments[i].setColor(slot, c, i);
        applied = true;
      }
    }
  }

  if (!applyToAllSelected || !applied) {
    uint8_t mainseg = getMainSegmentId();
    _segments[mainseg].setColor(slot, c, mainseg);
  }
}

void WS2812FX::setBrightness(uint8_t b) {
  if (gammaCorrectBri) b = gamma8(b);
  if (_brightness == b) return;
  _brightness = b;
  _segment_index = 0;
  if (_brightness == 0) { //unfreeze all segments on power off
    for (uint8_t i = 0; i < MAX_NUM_SEGMENTS; i++)
    {
      _segments[i].setOption(SEG_OPTION_FREEZE, false);
    }
  }
  if (SEGENV.next_time > millis() + 22 && millis() - _lastShow > MIN_SHOW_DELAY) show();//apply brightness change immediately if no refresh soon
}

uint8_t WS2812FX::getMode(void) {
  return _segments[getMainSegmentId()].mode;
}

uint8_t WS2812FX::getSpeed(void) {
  return _segments[getMainSegmentId()].speed;
}

uint8_t WS2812FX::getBrightness(void) {
  return _brightness;
}

uint8_t WS2812FX::getMaxSegments(void) {
  return MAX_NUM_SEGMENTS;
}

/*uint8_t WS2812FX::getFirstSelectedSegment(void)
{
  for (uint8_t i = 0; i < MAX_NUM_SEGMENTS; i++)
  {
    if (_segments[i].isActive() && _segments[i].isSelected()) return i;
  }
  for (uint8_t i = 0; i < MAX_NUM_SEGMENTS; i++) //if none selected, get first active
  {
    if (_segments[i].isActive()) return i;
  }
  return 0;
}*/

uint8_t WS2812FX::getMainSegmentId(void) {
  if (mainSegment >= MAX_NUM_SEGMENTS) return 0;
  if (_segments[mainSegment].isActive()) return mainSegment;
  for (uint8_t i = 0; i < MAX_NUM_SEGMENTS; i++) //get first active
  {
    if (_segments[i].isActive()) return i;
  }
  return 0;
}

uint32_t WS2812FX::getColor(void) {
  return _segments[getMainSegmentId()].colors[0];
}

uint32_t WS2812FX::getPixelColor(uint16_t i)
{
  i = realPixelIndex(i);
  
  if (i < customMappingSize) i = customMappingTable[i];
  if (i >= _length) return 0;
  
<<<<<<< HEAD
  // TODO: may need to add IS_REVERSE and IS_MIRROR logic
=======
  if (i >= _length) return 0;
  
>>>>>>> af9aa7d2
  return busses.getPixelColor(i);
}

WS2812FX::Segment& WS2812FX::getSegment(uint8_t id) {
  if (id >= MAX_NUM_SEGMENTS) return _segments[0];
  return _segments[id];
}

WS2812FX::Segment_runtime WS2812FX::getSegmentRuntime(void) {
  return SEGENV;
}

WS2812FX::Segment* WS2812FX::getSegments(void) {
  return _segments;
}

uint32_t WS2812FX::getLastShow(void) {
  return _lastShow;
}

// there is no longer any need for these two
//uint8_t WS2812FX::getColorOrder(void) {
//  return COL_ORDER_GRB;
//}
//
//void WS2812FX::setColorOrder(uint8_t co) {
//  //bus->SetColorOrder(co);
//}

void WS2812FX::setSegment(uint8_t n, uint16_t i1, uint16_t i2, uint8_t grouping, uint8_t spacing) {
  if (n >= MAX_NUM_SEGMENTS) return;
  Segment& seg = _segments[n];

  //return if neither bounds nor grouping have changed
  if (seg.start == i1 && seg.stop == i2 && (!grouping || (seg.grouping == grouping && seg.spacing == spacing))) return;

  if (seg.stop) setRange(seg.start, seg.stop -1, 0); //turn old segment range off
  if (i2 <= i1) //disable segment
  {
    seg.stop = 0; 
    if (n == mainSegment) //if main segment is deleted, set first active as main segment
    {
      for (uint8_t i = 0; i < MAX_NUM_SEGMENTS; i++)
      {
        if (_segments[i].isActive()) {
          mainSegment = i;
          return;
        }
      }
      mainSegment = 0; //should not happen (always at least one active segment)
    }
    return;
  }
  if (i1 < _length) seg.start = i1;
  seg.stop = i2;
  if (i2 > _length) seg.stop = _length;
  if (grouping) {
    seg.grouping = grouping;
    seg.spacing = spacing;
  }
  _segment_runtimes[n].reset();
}

void WS2812FX::resetSegments() {
  for (uint8_t i = 0; i < MAX_NUM_SEGMENTS; i++) if (_segments[i].name) delete _segments[i].name;
  mainSegment = 0;
  memset(_segments, 0, sizeof(_segments));
  //memset(_segment_runtimes, 0, sizeof(_segment_runtimes));
  _segment_index = 0;
  _segments[0].mode = DEFAULT_MODE;
  _segments[0].colors[0] = DEFAULT_COLOR;
  _segments[0].start = 0;
  _segments[0].speed = DEFAULT_SPEED;
  _segments[0].intensity = DEFAULT_INTENSITY;
  _segments[0].stop = _length;
  _segments[0].grouping = 1;
  _segments[0].setOption(SEG_OPTION_SELECTED, 1);
  _segments[0].setOption(SEG_OPTION_ON, 1);
  _segments[0].opacity = 255;

  for (uint16_t i = 1; i < MAX_NUM_SEGMENTS; i++)
  {
    _segments[i].colors[0] = color_wheel(i*51);
    _segments[i].grouping = 1;
    _segments[i].setOption(SEG_OPTION_ON, 1);
    _segments[i].opacity = 255;
    _segments[i].speed = DEFAULT_SPEED;
    _segments[i].intensity = DEFAULT_INTENSITY;
    _segment_runtimes[i].reset();
  }
  _segment_runtimes[0].reset();
}

void WS2812FX::populateDefaultSegments() {
  uint16_t length = 0;
  for (uint8_t i=0; i<busses.getNumBusses(); i++) {
    Bus *bus = busses.getBus(i);
    if (bus == nullptr) continue;
    _segments[i].start = bus->getStart();
    length += bus->getLength();
    _segments[i].stop = _segments[i].start + bus->getLength();
    _segments[i].mode = DEFAULT_MODE;
    _segments[i].colors[0] = DEFAULT_COLOR;
    _segments[i].speed = DEFAULT_SPEED;
    _segments[i].intensity = DEFAULT_INTENSITY;
    _segments[i].grouping = 1;
    _segments[i].setOption(SEG_OPTION_SELECTED, 1);
    _segments[i].setOption(SEG_OPTION_ON, 1);
    _segments[i].opacity = 255;
  }
}

//After this function is called, setPixelColor() will use that segment (offsets, grouping, ... will apply)
void WS2812FX::setPixelSegment(uint8_t n)
{
  if (n < MAX_NUM_SEGMENTS) {
    _segment_index = n;
    _virtualSegmentLength = SEGMENT.length();
  } else {
    _segment_index = 0;
    _virtualSegmentLength = 0;
  }
}

void WS2812FX::setRange(uint16_t i, uint16_t i2, uint32_t col)
{
  if (i2 >= i)
  {
    for (uint16_t x = i; x <= i2; x++) setPixelColor(x, col);
  } else
  {
    for (uint16_t x = i2; x <= i; x++) setPixelColor(x, col);
  }
}

void WS2812FX::setShowCallback(show_callback cb)
{
  _callback = cb;
}

void WS2812FX::setTransition(uint16_t t)
{
  _transitionDur = t;
}

void WS2812FX::setTransitionMode(bool t)
{
  unsigned long waitMax = millis() + 20; //refresh after 20 ms if transition enabled
  for (uint16_t i = 0; i < MAX_NUM_SEGMENTS; i++)
  {
    _segment_index = i;
    SEGMENT.setOption(SEG_OPTION_TRANSITIONAL, t);

    if (t && SEGMENT.mode == FX_MODE_STATIC && SEGENV.next_time > waitMax) SEGENV.next_time = waitMax;
  }
}

/*
 * color blend function
 */
uint32_t WS2812FX::color_blend(uint32_t color1, uint32_t color2, uint16_t blend, bool b16) {
  if(blend == 0)   return color1;
  uint16_t blendmax = b16 ? 0xFFFF : 0xFF;
  if(blend == blendmax) return color2;
  uint8_t shift = b16 ? 16 : 8;

  uint32_t w1 = (color1 >> 24) & 0xFF;
  uint32_t r1 = (color1 >> 16) & 0xFF;
  uint32_t g1 = (color1 >>  8) & 0xFF;
  uint32_t b1 =  color1        & 0xFF;

  uint32_t w2 = (color2 >> 24) & 0xFF;
  uint32_t r2 = (color2 >> 16) & 0xFF;
  uint32_t g2 = (color2 >>  8) & 0xFF;
  uint32_t b2 =  color2        & 0xFF;

  uint32_t w3 = ((w2 * blend) + (w1 * (blendmax - blend))) >> shift;
  uint32_t r3 = ((r2 * blend) + (r1 * (blendmax - blend))) >> shift;
  uint32_t g3 = ((g2 * blend) + (g1 * (blendmax - blend))) >> shift;
  uint32_t b3 = ((b2 * blend) + (b1 * (blendmax - blend))) >> shift;

  return ((w3 << 24) | (r3 << 16) | (g3 << 8) | (b3));
}

/*
 * Fills segment with color
 */
void WS2812FX::fill(uint32_t c) {
  for(uint16_t i = 0; i < SEGLEN; i++) {
    setPixelColor(i, c);
  }
}

/*
 * Blends the specified color with the existing pixel color.
 */
void WS2812FX::blendPixelColor(uint16_t n, uint32_t color, uint8_t blend)
{
  setPixelColor(n, color_blend(getPixelColor(n), color, blend));
}

/*
 * fade out function, higher rate = quicker fade
 */
void WS2812FX::fade_out(uint8_t rate) {
  rate = (255-rate) >> 1;
  float mappedRate = float(rate) +1.1;

  uint32_t color = SEGCOLOR(1); // target color
  int w2 = (color >> 24) & 0xff;
  int r2 = (color >> 16) & 0xff;
  int g2 = (color >>  8) & 0xff;
  int b2 =  color        & 0xff;

  for(uint16_t i = 0; i < SEGLEN; i++) {
    color = getPixelColor(i);
    int w1 = (color >> 24) & 0xff;
    int r1 = (color >> 16) & 0xff;
    int g1 = (color >>  8) & 0xff;
    int b1 =  color        & 0xff;

    int wdelta = (w2 - w1) / mappedRate;
    int rdelta = (r2 - r1) / mappedRate;
    int gdelta = (g2 - g1) / mappedRate;
    int bdelta = (b2 - b1) / mappedRate;

    // if fade isn't complete, make sure delta is at least 1 (fixes rounding issues)
    wdelta += (w2 == w1) ? 0 : (w2 > w1) ? 1 : -1;
    rdelta += (r2 == r1) ? 0 : (r2 > r1) ? 1 : -1;
    gdelta += (g2 == g1) ? 0 : (g2 > g1) ? 1 : -1;
    bdelta += (b2 == b1) ? 0 : (b2 > b1) ? 1 : -1;

    setPixelColor(i, r1 + rdelta, g1 + gdelta, b1 + bdelta, w1 + wdelta);
  }
}

/*
 * blurs segment content, source: FastLED colorutils.cpp
 */
void WS2812FX::blur(uint8_t blur_amount)
{
  uint8_t keep = 255 - blur_amount;
  uint8_t seep = blur_amount >> 1;
  CRGB carryover = CRGB::Black;
  for(uint16_t i = 0; i < SEGLEN; i++)
  {
    CRGB cur = col_to_crgb(getPixelColor(i));
    CRGB part = cur;
    part.nscale8(seep);
    cur.nscale8(keep);
    cur += carryover;
    if(i > 0) {
      uint32_t c = getPixelColor(i-1);
      uint8_t r = (c >> 16 & 0xFF);
      uint8_t g = (c >> 8  & 0xFF);
      uint8_t b = (c       & 0xFF);
      setPixelColor(i-1, qadd8(r, part.red), qadd8(g, part.green), qadd8(b, part.blue));
    }
    setPixelColor(i,cur.red, cur.green, cur.blue);
    carryover = part;
  }
}

uint16_t WS2812FX::triwave16(uint16_t in)
{
  if (in < 0x8000) return in *2;
  return 0xFFFF - (in - 0x8000)*2;
}

uint8_t WS2812FX::sin_gap(uint16_t in) {
  if (in & 0x100) return 0;
  //if (in > 255) return 0;
  return sin8(in + 192); //correct phase shift of sine so that it starts and stops at 0
}

/*
 * Generates a tristate square wave w/ attac & decay 
 * @param x input value 0-255
 * @param pulsewidth 0-127 
 * @param attdec attac & decay, max. pulsewidth / 2
 * @returns signed waveform value
 */
int8_t WS2812FX::tristate_square8(uint8_t x, uint8_t pulsewidth, uint8_t attdec) {
  int8_t a = 127;
  if (x > 127) {
    a = -127;
    x -= 127;
  }

  if (x < attdec) { //inc to max
    return (int16_t) x * a / attdec;
  }
  else if (x < pulsewidth - attdec) { //max
    return a;
  }  
  else if (x < pulsewidth) { //dec to 0
    return (int16_t) (pulsewidth - x) * a / attdec;
  }
  return 0;
}

/*
 * Put a value 0 to 255 in to get a color value.
 * The colours are a transition r -> g -> b -> back to r
 * Inspired by the Adafruit examples.
 */
uint32_t WS2812FX::color_wheel(uint8_t pos) {
  if (SEGMENT.palette) return color_from_palette(pos, false, true, 0);
  pos = 255 - pos;
  if(pos < 85) {
    return ((uint32_t)(255 - pos * 3) << 16) | ((uint32_t)(0) << 8) | (pos * 3);
  } else if(pos < 170) {
    pos -= 85;
    return ((uint32_t)(0) << 16) | ((uint32_t)(pos * 3) << 8) | (255 - pos * 3);
  } else {
    pos -= 170;
    return ((uint32_t)(pos * 3) << 16) | ((uint32_t)(255 - pos * 3) << 8) | (0);
  }
}

/*
 * Returns a new, random wheel index with a minimum distance of 42 from pos.
 */
uint8_t WS2812FX::get_random_wheel_index(uint8_t pos) {
  uint8_t r = 0, x = 0, y = 0, d = 0;

  while(d < 42) {
    r = random8();
    x = abs(pos - r);
    y = 255 - x;
    d = MIN(x, y);
  }
  return r;
}


uint32_t WS2812FX::crgb_to_col(CRGB fastled)
{
  return (((uint32_t)fastled.red << 16) | ((uint32_t)fastled.green << 8) | fastled.blue);
}


CRGB WS2812FX::col_to_crgb(uint32_t color)
{
  CRGB fastled_col;
  fastled_col.red =   (color >> 16 & 0xFF);
  fastled_col.green = (color >> 8  & 0xFF);
  fastled_col.blue =  (color       & 0xFF);
  return fastled_col;
}


void WS2812FX::load_gradient_palette(uint8_t index)
{
  byte i = constrain(index, 0, GRADIENT_PALETTE_COUNT -1);
  byte tcp[72]; //support gradient palettes with up to 18 entries
  memcpy_P(tcp, (byte*)pgm_read_dword(&(gGradientPalettes[i])), 72);
  targetPalette.loadDynamicGradientPalette(tcp);
}


/*
 * FastLED palette modes helper function. Limitation: Due to memory reasons, multiple active segments with FastLED will disable the Palette transitions
 */
void WS2812FX::handle_palette(void)
{
  bool singleSegmentMode = (_segment_index == _segment_index_palette_last);
  _segment_index_palette_last = _segment_index;

  byte paletteIndex = SEGMENT.palette;
  if (paletteIndex == 0) //default palette. Differs depending on effect
  {
    switch (SEGMENT.mode)
    {
      case FX_MODE_FIRE_2012  : paletteIndex = 35; break; //heat palette
      case FX_MODE_COLORWAVES : paletteIndex = 26; break; //landscape 33
      case FX_MODE_FILLNOISE8 : paletteIndex =  9; break; //ocean colors
      case FX_MODE_NOISE16_1  : paletteIndex = 20; break; //Drywet
      case FX_MODE_NOISE16_2  : paletteIndex = 43; break; //Blue cyan yellow
      case FX_MODE_NOISE16_3  : paletteIndex = 35; break; //heat palette
      case FX_MODE_NOISE16_4  : paletteIndex = 26; break; //landscape 33
      case FX_MODE_GLITTER    : paletteIndex = 11; break; //rainbow colors
      case FX_MODE_SUNRISE    : paletteIndex = 35; break; //heat palette
      case FX_MODE_FLOW       : paletteIndex =  6; break; //party
    }
  }
  if (SEGMENT.mode >= FX_MODE_METEOR && paletteIndex == 0) paletteIndex = 4;
  
  switch (paletteIndex)
  {
    case 0: //default palette. Exceptions for specific effects above
      targetPalette = PartyColors_p; break;
    case 1: {//periodically replace palette with a random one. Doesn't work with multiple FastLED segments
      if (!singleSegmentMode)
      {
        targetPalette = PartyColors_p; break; //fallback
      }
      if (millis() - _lastPaletteChange > 1000 + ((uint32_t)(255-SEGMENT.intensity))*100)
      {
        targetPalette = CRGBPalette16(
                        CHSV(random8(), 255, random8(128, 255)),
                        CHSV(random8(), 255, random8(128, 255)),
                        CHSV(random8(), 192, random8(128, 255)),
                        CHSV(random8(), 255, random8(128, 255)));
        _lastPaletteChange = millis();
      } break;}
    case 2: {//primary color only
      CRGB prim = col_to_crgb(SEGCOLOR(0));
      targetPalette = CRGBPalette16(prim); break;}
    case 3: {//primary + secondary
      CRGB prim = col_to_crgb(SEGCOLOR(0));
      CRGB sec  = col_to_crgb(SEGCOLOR(1));
      targetPalette = CRGBPalette16(prim,prim,sec,sec); break;}
    case 4: {//primary + secondary + tertiary
      CRGB prim = col_to_crgb(SEGCOLOR(0));
      CRGB sec  = col_to_crgb(SEGCOLOR(1));
      CRGB ter  = col_to_crgb(SEGCOLOR(2));
      targetPalette = CRGBPalette16(ter,sec,prim); break;}
    case 5: {//primary + secondary (+tert if not off), more distinct
      CRGB prim = col_to_crgb(SEGCOLOR(0));
      CRGB sec  = col_to_crgb(SEGCOLOR(1));
      if (SEGCOLOR(2)) {
        CRGB ter = col_to_crgb(SEGCOLOR(2));
        targetPalette = CRGBPalette16(prim,prim,prim,prim,prim,sec,sec,sec,sec,sec,ter,ter,ter,ter,ter,prim);
      } else {
        targetPalette = CRGBPalette16(prim,prim,prim,prim,prim,prim,prim,prim,sec,sec,sec,sec,sec,sec,sec,sec);
      }
      break;}
    case 6: //Party colors
      targetPalette = PartyColors_p; break;
    case 7: //Cloud colors
      targetPalette = CloudColors_p; break;
    case 8: //Lava colors
      targetPalette = LavaColors_p; break;
    case 9: //Ocean colors
      targetPalette = OceanColors_p; break;
    case 10: //Forest colors
      targetPalette = ForestColors_p; break;
    case 11: //Rainbow colors
      targetPalette = RainbowColors_p; break;
    case 12: //Rainbow stripe colors
      targetPalette = RainbowStripeColors_p; break;
    default: //progmem palettes
      load_gradient_palette(paletteIndex -13);
  }
  
  if (singleSegmentMode && paletteFade && SEGENV.call > 0) //only blend if just one segment uses FastLED mode
  {
    nblendPaletteTowardPalette(currentPalette, targetPalette, 48);
  } else
  {
    currentPalette = targetPalette;
  }
}


/*
 * Gets a single color from the currently selected palette.
 * @param i Palette Index (if mapping is true, the full palette will be SEGLEN long, if false, 255). Will wrap around automatically.
 * @param mapping if true, LED position in segment is considered for color
 * @param wrap FastLED palettes will usally wrap back to the start smoothly. Set false to get a hard edge
 * @param mcol If the default palette 0 is selected, return the standard color 0, 1 or 2 instead. If >2, Party palette is used instead
 * @param pbri Value to scale the brightness of the returned color by. Default is 255. (no scaling)
 * @returns Single color from palette
 */
uint32_t WS2812FX::color_from_palette(uint16_t i, bool mapping, bool wrap, uint8_t mcol, uint8_t pbri)
{
  if (SEGMENT.palette == 0 && mcol < 3) {
    uint32_t color = SEGCOLOR(mcol);
    if (pbri != 255) {
      CRGB crgb_color = col_to_crgb(color);
      crgb_color.nscale8_video(pbri);
      return crgb_to_col(crgb_color);
    } else {
      return color;
    }
  }

  uint8_t paletteIndex = i;
  if (mapping && SEGLEN > 1) paletteIndex = (i*255)/(SEGLEN -1);
  if (!wrap) paletteIndex = scale8(paletteIndex, 240); //cut off blend at palette "end"
  CRGB fastled_col;
  fastled_col = ColorFromPalette( currentPalette, paletteIndex, pbri, (paletteBlend == 3)? NOBLEND:LINEARBLEND);

  return crgb_to_col(fastled_col);
}

//@returns `true` if color, mode, speed, intensity and palette match
bool WS2812FX::segmentsAreIdentical(Segment* a, Segment* b)
{
  //if (a->start != b->start) return false;
  //if (a->stop != b->stop) return false;
  for (uint8_t i = 0; i < NUM_COLORS; i++)
  {
    if (a->colors[i] != b->colors[i]) return false;
  }
  if (a->mode != b->mode) return false;
  if (a->speed != b->speed) return false;
  if (a->intensity != b->intensity) return false;
  if (a->palette != b->palette) return false;
  //if (a->getOption(SEG_OPTION_REVERSED) != b->getOption(SEG_OPTION_REVERSED)) return false;
  return true;
}


//load custom mapping table from JSON file
void WS2812FX::deserializeMap(uint8_t n) {
  String fileName = String(F("/ledmap"));
  if (n) fileName += String(n);
  fileName += String(F(".json"));
  bool isFile = WLED_FS.exists(fileName);

  if (!isFile) {
    // erase custom mapping if selecting nonexistent ledmap.json (n==0)
    if (!n && customMappingTable != nullptr) {
      customMappingSize = 0;
      delete[] customMappingTable;
      customMappingTable = nullptr;
    }
    return;
  }

  DynamicJsonDocument doc(JSON_BUFFER_SIZE);  // full sized buffer for larger maps
  DEBUG_PRINT(F("Reading LED map from "));
  DEBUG_PRINTLN(fileName);

  if (!readObjectFromFile(fileName.c_str(), nullptr, &doc)) return; //if file does not exist just exit

  // erase old custom ledmap
  if (customMappingTable != nullptr) {
    customMappingSize = 0;
    delete[] customMappingTable;
    customMappingTable = nullptr;
  }

  JsonArray map = doc[F("map")];
  if (!map.isNull() && map.size()) {  // not an empty map
    customMappingSize  = map.size();
    customMappingTable = new uint16_t[customMappingSize];
    for (uint16_t i=0; i<customMappingSize; i++) {
      customMappingTable[i] = (uint16_t) map[i];
    }
  }
}

//gamma 2.8 lookup table used for color correction
byte gammaT[] = {
    0,  0,  0,  0,  0,  0,  0,  0,  0,  0,  0,  0,  0,  0,  0,  0,
    0,  0,  0,  0,  0,  0,  0,  0,  0,  0,  0,  0,  1,  1,  1,  1,
    1,  1,  1,  1,  1,  1,  1,  1,  1,  2,  2,  2,  2,  2,  2,  2,
    2,  3,  3,  3,  3,  3,  3,  3,  4,  4,  4,  4,  4,  5,  5,  5,
    5,  6,  6,  6,  6,  7,  7,  7,  7,  8,  8,  8,  9,  9,  9, 10,
   10, 10, 11, 11, 11, 12, 12, 13, 13, 13, 14, 14, 15, 15, 16, 16,
   17, 17, 18, 18, 19, 19, 20, 20, 21, 21, 22, 22, 23, 24, 24, 25,
   25, 26, 27, 27, 28, 29, 29, 30, 31, 32, 32, 33, 34, 35, 35, 36,
   37, 38, 39, 39, 40, 41, 42, 43, 44, 45, 46, 47, 48, 49, 50, 50,
   51, 52, 54, 55, 56, 57, 58, 59, 60, 61, 62, 63, 64, 66, 67, 68,
   69, 70, 72, 73, 74, 75, 77, 78, 79, 81, 82, 83, 85, 86, 87, 89,
   90, 92, 93, 95, 96, 98, 99,101,102,104,105,107,109,110,112,114,
  115,117,119,120,122,124,126,127,129,131,133,135,137,138,140,142,
  144,146,148,150,152,154,156,158,160,162,164,167,169,171,173,175,
  177,180,182,184,186,189,191,193,196,198,200,203,205,208,210,213,
  215,218,220,223,225,228,231,233,236,239,241,244,247,249,252,255 };

uint8_t WS2812FX::gamma8_cal(uint8_t b, float gamma) {
  return (int)(pow((float)b / 255.0, gamma) * 255 + 0.5);
}

void WS2812FX::calcGammaTable(float gamma)
{
  for (uint16_t i = 0; i < 256; i++) {
    gammaT[i] = gamma8_cal(i, gamma);
  }
}

uint8_t WS2812FX::gamma8(uint8_t b)
{
  return gammaT[b];
}

uint32_t WS2812FX::gamma32(uint32_t color)
{
  if (!gammaCorrectCol) return color;
  uint8_t w = (color >> 24);
  uint8_t r = (color >> 16);
  uint8_t g = (color >>  8);
  uint8_t b =  color;
  w = gammaT[w];
  r = gammaT[r];
  g = gammaT[g];
  b = gammaT[b];
  return ((w << 24) | (r << 16) | (g << 8) | (b));
}

WS2812FX* WS2812FX::instance = nullptr;<|MERGE_RESOLUTION|>--- conflicted
+++ resolved
@@ -68,11 +68,7 @@
 void WS2812FX::finalizeInit(void)
 {
   RESET_RUNTIME;
-<<<<<<< HEAD
   isRgbw = isOffRefreshRequred = false;
-=======
-  _length = countPixels;
->>>>>>> af9aa7d2
 
   //if busses failed to load, add default (fresh install, FS issue, ...)
   if (busses.getNumBusses() == 0) {
@@ -84,14 +80,7 @@
     for (uint8_t i = 0; i < defNumBusses && i < WLED_MAX_BUSSES; i++) {
       uint8_t defPin[] = {defDataPins[i]};
       uint16_t start = prevLen;
-<<<<<<< HEAD
       uint16_t count = (i < defNumCounts) ? defCounts[i] : defCounts[i>0?i-1:0];
-=======
-      uint16_t count = _length;
-      if (defNumBusses > 1 && defNumCounts) {
-        count = defCounts[(i < defNumCounts) ? i : defNumCounts -1];
-      }
->>>>>>> af9aa7d2
       prevLen += count;
       BusConfig defCfg = BusConfig(DEFAULT_LED_TYPE, defPin, start, count, COL_ORDER_GRB);
       busses.add(defCfg);
@@ -100,7 +89,6 @@
   
   deserializeMap();
 
-<<<<<<< HEAD
   _length = 0;
   for (uint8_t i=0; i<busses.getNumBusses(); i++) {
     Bus *bus = busses.getBus(i);
@@ -118,46 +106,19 @@
   _segments[0].start = 0;
   _segments[0].stop = _length;
 */
-=======
-  uint16_t segStarts[MAX_NUM_SEGMENTS] = {0};
-  uint16_t segStops [MAX_NUM_SEGMENTS] = {0};
->>>>>>> af9aa7d2
 
   setBrightness(_brightness);
 
-  //TODO make sure segments are only refreshed when bus config actually changed (new settings page)
-  //make one segment per bus
-  uint8_t s = 0;
+  #ifdef ESP8266
   for (uint8_t i = 0; i < busses.getNumBusses(); i++) {
     Bus* b = busses.getBus(i);
-
-    segStarts[s] = b->getStart();
-    segStops[s] = segStarts[s] + b->getLength();
-
-    //check for overlap with previous segments
-    for (uint8_t j = 0; j < s; j++) {
-      if (segStops[j] > segStarts[s] && segStarts[j] < segStops[s]) {
-        //segments overlap, merge
-        segStarts[j] = min(segStarts[s],segStarts[j]);
-        segStops [j] = max(segStops [s],segStops [j]); segStops[s] = 0;
-        s--;
-      }
-    }
-    s++;
-
-    #ifdef ESP8266
     if ((!IS_DIGITAL(b->getType()) || IS_2PIN(b->getType()))) continue;
     uint8_t pins[5];
     b->getPins(pins);
     BusDigital* bd = static_cast<BusDigital*>(b);
     if (pins[0] == 3) bd->reinit();
-    #endif
-  }
-
-  for (uint8_t i = 0; i < MAX_NUM_SEGMENTS; i++) {
-    _segments[i].start = segStarts[i];
-    _segments[i].stop  = segStops [i];
-  }
+  }
+  #endif
 }
 
 void WS2812FX::service() {
@@ -554,12 +515,7 @@
   if (i < customMappingSize) i = customMappingTable[i];
   if (i >= _length) return 0;
   
-<<<<<<< HEAD
   // TODO: may need to add IS_REVERSE and IS_MIRROR logic
-=======
-  if (i >= _length) return 0;
-  
->>>>>>> af9aa7d2
   return busses.getPixelColor(i);
 }
 
