/*
  WS2812FX_fcn.cpp contains all utility functions
  Harm Aldick - 2016
  www.aldick.org
  LICENSE
  The MIT License (MIT)
  Copyright (c) 2016  Harm Aldick
  Permission is hereby granted, free of charge, to any person obtaining a copy
  of this software and associated documentation files (the "Software"), to deal
  in the Software without restriction, including without limitation the rights
  to use, copy, modify, merge, publish, distribute, sublicense, and/or sell
  copies of the Software, and to permit persons to whom the Software is
  furnished to do so, subject to the following conditions:
  The above copyright notice and this permission notice shall be included in
  all copies or substantial portions of the Software.
  THE SOFTWARE IS PROVIDED "AS IS", WITHOUT WARRANTY OF ANY KIND, EXPRESS OR
  IMPLIED, INCLUDING BUT NOT LIMITED TO THE WARRANTIES OF MERCHANTABILITY,
  FITNESS FOR A PARTICULAR PURPOSE AND NONINFRINGEMENT. IN NO EVENT SHALL THE
  AUTHORS OR COPYRIGHT HOLDERS BE LIABLE FOR ANY CLAIM, DAMAGES OR OTHER
  LIABILITY, WHETHER IN AN ACTION OF CONTRACT, TORT OR OTHERWISE, ARISING FROM,
  OUT OF OR IN CONNECTION WITH THE SOFTWARE OR THE USE OR OTHER DEALINGS IN
  THE SOFTWARE.

  Modified heavily for WLED
*/
#include "wled.h"
#include "FX.h"
#include "palettes.h"

/*
  Custom per-LED mapping has moved!

  Create a file "ledmap.json" using the edit page.

  this is just an example (30 LEDs). It will first set all even, then all uneven LEDs.
  {"map":[
  0, 2, 4, 6, 8, 10, 12, 14, 16, 18, 20, 22, 24, 26, 28,
  1, 3, 5, 7, 9, 11, 13, 15, 17, 19, 21, 23, 25, 27, 29]}

  another example. Switches direction every 5 LEDs.
  {"map":[
  0, 1, 2, 3, 4, 9, 8, 7, 6, 5, 10, 11, 12, 13, 14,
  19, 18, 17, 16, 15, 20, 21, 22, 23, 24, 29, 28, 27, 26, 25]}
*/

//factory defaults LED setup
//#define PIXEL_COUNTS 30, 30, 30, 30
//#define DATA_PINS 16, 1, 3, 4
//#define DEFAULT_LED_TYPE TYPE_WS2812_RGB

#ifndef PIXEL_COUNTS
  #define PIXEL_COUNTS DEFAULT_LED_COUNT
#endif

#ifndef DATA_PINS
  #define DATA_PINS LEDPIN
#endif

#ifndef DEFAULT_LED_TYPE
  #define DEFAULT_LED_TYPE TYPE_WS2812_RGB
#endif

#ifndef DEFAULT_LED_COLOR_ORDER
  #define DEFAULT_LED_COLOR_ORDER COL_ORDER_GRB  //default to GRB
#endif


#if MAX_NUM_SEGMENTS < WLED_MAX_BUSSES
  #error "Max segments must be at least max number of busses!"
#endif

//do not call this method from system context (network callback)
void WS2812FX::finalizeInit(void)
{
  //reset segment runtimes
  for (uint8_t i = 0; i < MAX_NUM_SEGMENTS; i++) {
    _segment_runtimes[i].markForReset();
    _segment_runtimes[i].resetIfRequired();
  }

  _hasWhiteChannel = _isOffRefreshRequired = false;

  //if busses failed to load, add default (fresh install, FS issue, ...)
  if (busses.getNumBusses() == 0) {
    const uint8_t defDataPins[] = {DATA_PINS};
    const uint16_t defCounts[] = {PIXEL_COUNTS};
    const uint8_t defNumBusses = ((sizeof defDataPins) / (sizeof defDataPins[0]));  // min 1
    const uint8_t defNumCounts = ((sizeof defCounts) / (sizeof defCounts[0]));      // min 1
    uint16_t prevLen = 0;
    for (uint8_t i = 0; i < defNumBusses && i < WLED_MAX_BUSSES; i++) {
      uint8_t defPin[] = {defDataPins[i]};
      uint16_t start = prevLen;
      uint16_t count = defCounts[(i < defNumCounts) ? i : defNumCounts -1];
      prevLen += count;
<<<<<<< HEAD
      BusConfig defCfg = BusConfig(DEFAULT_LED_TYPE, defPin, start, count, COL_ORDER_GRB, false, 0, RGBW_MODE_MANUAL_ONLY);
=======
      BusConfig defCfg = BusConfig(DEFAULT_LED_TYPE, defPin, start, count, DEFAULT_LED_COLOR_ORDER);
>>>>>>> 522e7525
      busses.add(defCfg);
    }
  }

  _length = 0;
  for (uint8_t i=0; i<busses.getNumBusses(); i++) {
    Bus *bus = busses.getBus(i);
    if (bus == nullptr) continue;
    if (bus->getStart() + bus->getLength() > MAX_LEDS) break;
    //RGBW mode is enabled if at least one of the strips is RGBW
    _hasWhiteChannel |= bus->isRgbw();
    //refresh is required to remain off if at least one of the strips requires the refresh.
    _isOffRefreshRequired |= bus->isOffRefreshRequired();
    uint16_t busEnd = bus->getStart() + bus->getLength();
    if (busEnd > _length) _length = busEnd;
    #ifdef ESP8266
    if ((!IS_DIGITAL(bus->getType()) || IS_2PIN(bus->getType()))) continue;
    uint8_t pins[5];
    if (!bus->getPins(pins)) continue;
    BusDigital* bd = static_cast<BusDigital*>(bus);
    if (pins[0] == 3) bd->reinit();
    #endif
  }

  //segments are created in makeAutoSegments();

  setBrightness(_brightness);
}

void WS2812FX::service() {
  uint32_t nowUp = millis(); // Be aware, millis() rolls over every 49 days
  now = nowUp + timebase;
  if (nowUp - _lastShow < MIN_SHOW_DELAY) return;
  bool doShow = false;

  for(uint8_t i=0; i < MAX_NUM_SEGMENTS; i++)
  {
    _segment_index = i;

    // reset the segment runtime data if needed, called before isActive to ensure deleted
    // segment's buffers are cleared
    SEGENV.resetIfRequired();

    if (!SEGMENT.isActive()) continue;

    // last condition ensures all solid segments are updated at the same time
    if(nowUp > SEGENV.next_time || _triggered || (doShow && SEGMENT.mode == 0))
    {
      if (SEGMENT.grouping == 0) SEGMENT.grouping = 1; //sanity check
      doShow = true;
      uint16_t delay = FRAMETIME;

      if (!SEGMENT.getOption(SEG_OPTION_FREEZE)) { //only run effect function if not frozen
        SEGLEN = SEGMENT.virtualLength();
        _bri_t = SEGMENT.opacity; _colors_t[0] = SEGMENT.colors[0]; _colors_t[1] = SEGMENT.colors[1]; _colors_t[2] = SEGMENT.colors[2];
        uint8_t _cct_t = SEGMENT.cct;
        if (!IS_SEGMENT_ON) _bri_t = 0;
        for (uint8_t t = 0; t < MAX_NUM_TRANSITIONS; t++) {
          if ((transitions[t].segment & 0x3F) != i) continue;
          uint8_t slot = transitions[t].segment >> 6;
          if (slot == 0) _bri_t = transitions[t].currentBri();
          if (slot == 1) _cct_t = transitions[t].currentBri(false, 1);
          _colors_t[slot] = transitions[t].currentColor(SEGMENT.colors[slot]);
        }
        if (!cctFromRgb || correctWB) busses.setSegmentCCT(_cct_t, correctWB);
        for (uint8_t c = 0; c < NUM_COLORS; c++) {
          _colors_t[c] = gamma32(_colors_t[c]);
        }
        handle_palette();

        delay = (this->*_mode[SEGMENT.mode])(); //effect function
        if (SEGMENT.mode != FX_MODE_HALLOWEEN_EYES) SEGENV.call++;
      }

      SEGENV.next_time = nowUp + delay;
    }
  }
  SEGLEN = 0;
  busses.setSegmentCCT(-1);
  if(doShow) {
    yield();
    show();
  }
  _triggered = false;
}

void IRAM_ATTR WS2812FX::setPixelColor(uint16_t n, uint32_t c) {
  setPixelColor(n, R(c), G(c), B(c), W(c));
}

//used to map from segment index to physical pixel, taking into account grouping, offsets, reverse and mirroring
uint16_t IRAM_ATTR WS2812FX::realPixelIndex(uint16_t i) {
  int16_t iGroup = i * SEGMENT.groupLength();

  /* reverse just an individual segment */
  int16_t realIndex = iGroup;
  if (IS_REVERSE) {
    if (IS_MIRROR) {
      realIndex = (SEGMENT.length() - 1) / 2 - iGroup;  //only need to index half the pixels
    } else {
      realIndex = (SEGMENT.length() - 1) - iGroup;
    }
  }

  realIndex += SEGMENT.start;
  return realIndex;
}

void IRAM_ATTR WS2812FX::setPixelColor(uint16_t i, byte r, byte g, byte b, byte w)
{
  if (SEGLEN) {//from segment
    uint16_t realIndex = realPixelIndex(i);
    uint16_t len = SEGMENT.length();

    //color_blend(getpixel, col, _bri_t); (pseudocode for future blending of segments)
    if (_bri_t < 255) {  
      r = scale8(r, _bri_t);
      g = scale8(g, _bri_t);
      b = scale8(b, _bri_t);
      w = scale8(w, _bri_t);
    }
    uint32_t col = RGBW32(r, g, b, w);

    /* Set all the pixels in the group */
    for (uint16_t j = 0; j < SEGMENT.grouping; j++) {
      uint16_t indexSet = realIndex + (IS_REVERSE ? -j : j);
      if (indexSet >= SEGMENT.start && indexSet < SEGMENT.stop) {
        if (IS_MIRROR) { //set the corresponding mirrored pixel
          uint16_t indexMir = SEGMENT.stop - indexSet + SEGMENT.start - 1;
          /* offset/phase */
          indexMir += SEGMENT.offset;
          if (indexMir >= SEGMENT.stop) indexMir -= len;

          if (indexMir < customMappingSize) indexMir = customMappingTable[indexMir];
          busses.setPixelColor(indexMir, col);
        }
        /* offset/phase */
        indexSet += SEGMENT.offset;
        if (indexSet >= SEGMENT.stop) indexSet -= len;

        if (indexSet < customMappingSize) indexSet = customMappingTable[indexSet];
        busses.setPixelColor(indexSet, col);
      }
    }
  } else { //live data, etc.
    if (i < customMappingSize) i = customMappingTable[i];
    busses.setPixelColor(i, RGBW32(r, g, b, w));
  }
}


//DISCLAIMER
//The following function attemps to calculate the current LED power usage,
//and will limit the brightness to stay below a set amperage threshold.
//It is NOT a measurement and NOT guaranteed to stay within the ablMilliampsMax margin.
//Stay safe with high amperage and have a reasonable safety margin!
//I am NOT to be held liable for burned down garages!

//fine tune power estimation constants for your setup                  
#define MA_FOR_ESP        100 //how much mA does the ESP use (Wemos D1 about 80mA, ESP32 about 120mA)
                              //you can set it to 0 if the ESP is powered by USB and the LEDs by external

void WS2812FX::estimateCurrentAndLimitBri() {
  //power limit calculation
  //each LED can draw up 195075 "power units" (approx. 53mA)
  //one PU is the power it takes to have 1 channel 1 step brighter per brightness step
  //so A=2,R=255,G=0,B=0 would use 510 PU per LED (1mA is about 3700 PU)
  bool useWackyWS2815PowerModel = false;
  byte actualMilliampsPerLed = milliampsPerLed;

  if(milliampsPerLed == 255) {
    useWackyWS2815PowerModel = true;
    actualMilliampsPerLed = 12; // from testing an actual strip
  }

  if (ablMilliampsMax < 150 || actualMilliampsPerLed == 0) { //0 mA per LED and too low numbers turn off calculation
    currentMilliamps = 0;
    busses.setBrightness(_brightness);
    return;
  }

  uint16_t pLen = getLengthPhysical();
  uint32_t puPerMilliamp = 195075 / actualMilliampsPerLed;
  uint32_t powerBudget = (ablMilliampsMax - MA_FOR_ESP) * puPerMilliamp; //100mA for ESP power
  if (powerBudget > puPerMilliamp * pLen) { //each LED uses about 1mA in standby, exclude that from power budget
    powerBudget -= puPerMilliamp * pLen;
  } else {
    powerBudget = 0;
  }

  uint32_t powerSum = 0;

  for (uint8_t b = 0; b < busses.getNumBusses(); b++) {
    Bus *bus = busses.getBus(b);
    if (bus->getType() >= TYPE_NET_DDP_RGB) continue; //exclude non-physical network busses
    uint16_t len = bus->getLength();
    uint32_t busPowerSum = 0;
    for (uint16_t i = 0; i < len; i++) { //sum up the usage of each LED
      uint32_t c = bus->getPixelColor(i);
      byte r = R(c), g = G(c), b = B(c), w = W(c);

      if(useWackyWS2815PowerModel) { //ignore white component on WS2815 power calculation
        busPowerSum += (MAX(MAX(r,g),b)) * 3;
      } else {
        busPowerSum += (r + g + b + w);
      }
    }

    if (bus->isRgbw()) { //RGBW led total output with white LEDs enabled is still 50mA, so each channel uses less
      busPowerSum *= 3;
      busPowerSum = busPowerSum >> 2; //same as /= 4
    }
    powerSum += busPowerSum;
  }

  uint32_t powerSum0 = powerSum;
  powerSum *= _brightness;
  
  if (powerSum > powerBudget) //scale brightness down to stay in current limit
  {
    float scale = (float)powerBudget / (float)powerSum;
    uint16_t scaleI = scale * 255;
    uint8_t scaleB = (scaleI > 255) ? 255 : scaleI;
    uint8_t newBri = scale8(_brightness, scaleB);
    busses.setBrightness(newBri); //to keep brightness uniform, sets virtual busses too
    currentMilliamps = (powerSum0 * newBri) / puPerMilliamp;
  } else {
    currentMilliamps = powerSum / puPerMilliamp;
    busses.setBrightness(_brightness);
  }
  currentMilliamps += MA_FOR_ESP; //add power of ESP back to estimate
  currentMilliamps += pLen; //add standby power back to estimate
}

void WS2812FX::show(void) {

  // avoid race condition, caputre _callback value
  show_callback callback = _callback;
  if (callback) callback();

  estimateCurrentAndLimitBri();
  
  // some buses send asynchronously and this method will return before
  // all of the data has been sent.
  // See https://github.com/Makuna/NeoPixelBus/wiki/ESP32-NeoMethods#neoesp32rmt-methods
  busses.show();
  unsigned long now = millis();
  unsigned long diff = now - _lastShow;
  uint16_t fpsCurr = 200;
  if (diff > 0) fpsCurr = 1000 / diff;
  _cumulativeFps = (3 * _cumulativeFps + fpsCurr) >> 2;
  _lastShow = now;
}

/**
 * Returns a true value if any of the strips are still being updated.
 * On some hardware (ESP32), strip updates are done asynchronously.
 */
bool WS2812FX::isUpdating() {
  return !busses.canAllShow();
}

/**
 * Returns the refresh rate of the LED strip. Useful for finding out whether a given setup is fast enough.
 * Only updates on show() or is set to 0 fps if last show is more than 2 secs ago, so accurary varies
 */
uint16_t WS2812FX::getFps() {
  if (millis() - _lastShow > 2000) return 0;
  return _cumulativeFps +1;
}

uint8_t WS2812FX::getTargetFps() {
	return _targetFps;
}

void WS2812FX::setTargetFps(uint8_t fps) {
	if (fps > 0 && fps <= 120) _targetFps = fps;
	_frametime = 1000 / _targetFps;
}

/**
 * Forces the next frame to be computed on all active segments.
 */
void WS2812FX::trigger() {
  _triggered = true;
}

void WS2812FX::setMode(uint8_t segid, uint8_t m) {
  if (segid >= MAX_NUM_SEGMENTS) return;
   
  if (m >= MODE_COUNT) m = MODE_COUNT - 1;

  if (_segments[segid].mode != m) 
  {
    _segment_runtimes[segid].markForReset();
    _segments[segid].mode = m;
  }
}

uint8_t WS2812FX::getModeCount()
{
  return MODE_COUNT;
}

uint8_t WS2812FX::getPaletteCount()
{
  return 13 + GRADIENT_PALETTE_COUNT;
}
/*
void WS2812FX::setColor(uint8_t slot, uint8_t r, uint8_t g, uint8_t b, uint8_t w) {
  setColor(slot, RGBW32(r, g, b, w));
}
*/
//applies to all active and selected segments
void WS2812FX::setColor(uint8_t slot, uint32_t c) {
  if (slot >= NUM_COLORS) return;

  for (uint8_t i = 0; i < MAX_NUM_SEGMENTS; i++)
  {
    if (_segments[i].isActive() && _segments[i].isSelected()) {
      _segments[i].setColor(slot, c, i);
    }
  }
}

void WS2812FX::setCCT(uint16_t k) {
  for (uint8_t i = 0; i < MAX_NUM_SEGMENTS; i++)
  {
    if (_segments[i].isActive() && _segments[i].isSelected()) {
      _segments[i].setCCT(k, i);
    }
  }
}

void WS2812FX::setBrightness(uint8_t b, bool direct) {
  if (gammaCorrectBri) b = gamma8(b);
  if (_brightness == b) return;
  _brightness = b;
  if (_brightness == 0) { //unfreeze all segments on power off
    for (uint8_t i = 0; i < MAX_NUM_SEGMENTS; i++)
    {
      _segments[i].setOption(SEG_OPTION_FREEZE, false);
    }
  }
  if (direct) {
    // would be dangerous if applied immediately (could exceed ABL), but will not output until the next show()
    busses.setBrightness(b);
  } else {
	  unsigned long t = millis();
    if (_segment_runtimes[0].next_time > t + 22 && t - _lastShow > MIN_SHOW_DELAY) show(); //apply brightness change immediately if no refresh soon
  }
}

uint8_t WS2812FX::getBrightness(void) {
  return _brightness;
}

uint8_t WS2812FX::getMaxSegments(void) {
  return MAX_NUM_SEGMENTS;
}

uint8_t WS2812FX::getFirstSelectedSegId(void)
{
  for (uint8_t i = 0; i < MAX_NUM_SEGMENTS; i++)
  {
    if (_segments[i].isActive() && _segments[i].isSelected()) return i;
  }
  // if none selected, use the main segment
  return getMainSegmentId();
}

void WS2812FX::setMainSegmentId(uint8_t n) {
  if (n >= MAX_NUM_SEGMENTS) return;
  //use supplied n if active, or first active
  if (_segments[n].isActive()) {
    _mainSegment = n; return;
  }
  for (uint8_t i = 0; i < MAX_NUM_SEGMENTS; i++)
  {
    if (_segments[i].isActive()) {
      _mainSegment = i; return;
    }
  }
  _mainSegment = 0;
  return;
}

uint8_t WS2812FX::getMainSegmentId(void) {
  return _mainSegment;
}

uint8_t WS2812FX::getLastActiveSegmentId(void) {
  for (uint8_t i = MAX_NUM_SEGMENTS -1; i > 0; i--) {
    if (_segments[i].isActive()) return i;
  }
  return 0;
}

uint8_t WS2812FX::getActiveSegmentsNum(void) {
  uint8_t c = 0;
  for (uint8_t i = 0; i < MAX_NUM_SEGMENTS; i++)
  {
    if (_segments[i].isActive()) c++;
  }
  return c;
}

uint32_t WS2812FX::getPixelColor(uint16_t i)
{
  i = realPixelIndex(i);

  if (SEGLEN) {
    /* offset/phase */
    i += SEGMENT.offset;
    if (i >= SEGMENT.stop) i -= SEGMENT.length();
  }
  
  if (i < customMappingSize) i = customMappingTable[i];
  if (i >= _length) return 0;
  
  return busses.getPixelColor(i);
}

WS2812FX::Segment& WS2812FX::getSegment(uint8_t id) {
  if (id >= MAX_NUM_SEGMENTS) return _segments[getMainSegmentId()];
  return _segments[id];
}

WS2812FX::Segment& WS2812FX::getFirstSelectedSeg(void) {
  return _segments[getFirstSelectedSegId()];
}

WS2812FX::Segment& WS2812FX::getMainSegment(void) {
  return _segments[getMainSegmentId()];
}

WS2812FX::Segment* WS2812FX::getSegments(void) {
  return _segments;
}

uint32_t WS2812FX::getLastShow(void) {
  return _lastShow;
}

uint16_t WS2812FX::getLengthTotal(void) {
  return _length;
}

uint16_t WS2812FX::getLengthPhysical(void) {
  uint16_t len = 0;
  for (uint8_t b = 0; b < busses.getNumBusses(); b++) {
    Bus *bus = busses.getBus(b);
    if (bus->getType() >= TYPE_NET_DDP_RGB) continue; //exclude non-physical network busses
    len += bus->getLength();
  }
  return len;
}

uint8_t WS2812FX::Segment::differs(Segment& b) {
  uint8_t d = 0;
  if (start != b.start)         d |= SEG_DIFFERS_BOUNDS;
  if (stop != b.stop)           d |= SEG_DIFFERS_BOUNDS;
  if (offset != b.offset)       d |= SEG_DIFFERS_GSO;
  if (grouping != b.grouping)   d |= SEG_DIFFERS_GSO;
  if (spacing != b.spacing)     d |= SEG_DIFFERS_GSO;
  if (opacity != b.opacity)     d |= SEG_DIFFERS_BRI;
  if (mode != b.mode)           d |= SEG_DIFFERS_FX;
  if (speed != b.speed)         d |= SEG_DIFFERS_FX;
  if (intensity != b.intensity) d |= SEG_DIFFERS_FX;
  if (palette != b.palette)     d |= SEG_DIFFERS_FX;

  if ((options & 0b00101110) != (b.options & 0b00101110)) d |= SEG_DIFFERS_OPT;
  if ((options & 0x01) != (b.options & 0x01)) d |= SEG_DIFFERS_SEL;
  
  for (uint8_t i = 0; i < NUM_COLORS; i++)
  {
    if (colors[i] != b.colors[i]) d |= SEG_DIFFERS_COL;
  }

  return d;
}

void WS2812FX::Segment::refreshLightCapabilities() {
  if (!isActive()) {
    _capabilities = 0; return;
  }
  uint8_t capabilities = 0;

  for (uint8_t b = 0; b < busses.getNumBusses(); b++) {
    Bus *bus = busses.getBus(b);
    if (bus == nullptr || bus->getLength()==0) break;
    if (!bus->isOk()) continue;
    if (bus->getStart() >= stop) continue;
    if (bus->getStart() + bus->getLength() <= start) continue;

    uint8_t type = bus->getType();
    if (type != TYPE_ANALOG_1CH && (cctFromRgb || type != TYPE_ANALOG_2CH)) capabilities |= 0x01; // segment supports RGB (full color)
    if (bus->isRgbw()) capabilities |= 0x02; // segment supports white channel
    if (!cctFromRgb) {
      switch (type) {
        case TYPE_ANALOG_5CH:
        case TYPE_ANALOG_2CH:
          capabilities |= 0x04; //segment supports white CCT 
      }
    }
    if (correctWB && type != TYPE_ANALOG_1CH) capabilities |= 0x04; //white balance correction (uses CCT slider)
    bool whiteSlider = (bus->getAutoWhiteMode() == RGBW_MODE_DUAL || bus->getAutoWhiteMode() == RGBW_MODE_MANUAL_ONLY); // white slider allowed
    if (bus->isRgbw() && (whiteSlider || !(capabilities & 0x01))) capabilities |= 0x08; // allow white channel adjustments (AWM allows or is not RGB)
  }
  _capabilities = capabilities;
}

//used for JSON API info.leds.rgbw. Little practical use, deprecate with info.leds.rgbw.
//returns if there is an RGBW bus (supports RGB and White, not only white)
//not influenced by auto-white mode, also true if white slider does not affect output white channel
bool WS2812FX::hasRGBWBus(void) {
	for (uint8_t b = 0; b < busses.getNumBusses(); b++) {
    Bus *bus = busses.getBus(b);
    if (bus == nullptr || bus->getLength()==0) break;
    switch (bus->getType()) {
      case TYPE_SK6812_RGBW:
      case TYPE_TM1814:
      case TYPE_ANALOG_4CH:
        return true;
    }
  }
	return false;
}

bool WS2812FX::hasCCTBus(void) {
	if (cctFromRgb && !correctWB) return false;
	for (uint8_t b = 0; b < busses.getNumBusses(); b++) {
    Bus *bus = busses.getBus(b);
    if (bus == nullptr || bus->getLength()==0) break;
    switch (bus->getType()) {
      case TYPE_ANALOG_5CH:
      case TYPE_ANALOG_2CH:
        return true;
    }
  }
	return false;
}

void WS2812FX::setSegment(uint8_t n, uint16_t i1, uint16_t i2, uint8_t grouping, uint8_t spacing, uint16_t offset) {
  if (n >= MAX_NUM_SEGMENTS) return;
  Segment& seg = _segments[n];

  //return if neither bounds nor grouping have changed
  bool boundsUnchanged = (seg.start == i1 && seg.stop == i2);
  if (boundsUnchanged
			&& (!grouping || (seg.grouping == grouping && seg.spacing == spacing))
			&& (offset == UINT16_MAX || offset == seg.offset)) return;

  if (seg.stop) setRange(seg.start, seg.stop -1, 0); //turn old segment range off
  if (i2 <= i1) //disable segment
  {
    seg.stop = 0;
    if (seg.name) {
      delete[] seg.name;
      seg.name = nullptr;
    }
    // if main segment is deleted, set first active as main segment
    if (n == _mainSegment) setMainSegmentId(0);
    return;
  }
  if (i1 < _length) seg.start = i1;
  seg.stop = i2;
  if (i2 > _length) seg.stop = _length;
  if (grouping) {
    seg.grouping = grouping;
    seg.spacing = spacing;
  }
	if (offset < UINT16_MAX) seg.offset = offset;
  _segment_runtimes[n].markForReset();
  if (!boundsUnchanged) seg.refreshLightCapabilities();
}

void WS2812FX::restartRuntime() {
  for (uint8_t i = 0; i < MAX_NUM_SEGMENTS; i++) {
    _segment_runtimes[i].markForReset();
  }
}

void WS2812FX::resetSegments() {
  for (uint8_t i = 0; i < MAX_NUM_SEGMENTS; i++) if (_segments[i].name) delete[] _segments[i].name;
  _mainSegment = 0;
  memset(_segments, 0, sizeof(_segments));
  //memset(_segment_runtimes, 0, sizeof(_segment_runtimes));
  _segment_index = 0;
  _segments[0].mode = DEFAULT_MODE;
  _segments[0].colors[0] = DEFAULT_COLOR;
  _segments[0].start = 0;
  _segments[0].speed = DEFAULT_SPEED;
  _segments[0].intensity = DEFAULT_INTENSITY;
  _segments[0].stop = _length;
  _segments[0].grouping = 1;
  _segments[0].setOption(SEG_OPTION_SELECTED, 1);
  _segments[0].setOption(SEG_OPTION_ON, 1);
  _segments[0].opacity = 255;
  _segments[0].cct = 127;

  for (uint16_t i = 1; i < MAX_NUM_SEGMENTS; i++)
  {
    _segments[i].colors[0] = color_wheel(i*51);
    _segments[i].grouping = 1;
    _segments[i].setOption(SEG_OPTION_ON, 1);
    _segments[i].opacity = 255;
    _segments[i].cct = 127;
    _segments[i].speed = DEFAULT_SPEED;
    _segments[i].intensity = DEFAULT_INTENSITY;
    _segment_runtimes[i].markForReset();
  }
  _segment_runtimes[0].markForReset();
}

void WS2812FX::makeAutoSegments(bool forceReset) {
  if (autoSegments) { //make one segment per bus
    uint16_t segStarts[MAX_NUM_SEGMENTS] = {0};
    uint16_t segStops [MAX_NUM_SEGMENTS] = {0};
    uint8_t s = 0;
    for (uint8_t i = 0; i < busses.getNumBusses(); i++) {
      Bus* b = busses.getBus(i);

      segStarts[s] = b->getStart();
      segStops[s] = segStarts[s] + b->getLength();

      //check for overlap with previous segments
      for (uint8_t j = 0; j < s; j++) {
        if (segStops[j] > segStarts[s] && segStarts[j] < segStops[s]) {
          //segments overlap, merge
          segStarts[j] = min(segStarts[s],segStarts[j]);
          segStops [j] = max(segStops [s],segStops [j]); segStops[s] = 0;
          s--;
        }
      }
      s++;
    }
    for (uint8_t i = 0; i < MAX_NUM_SEGMENTS; i++) {
      setSegment(i, segStarts[i], segStops[i]);
    }
  } else {
    //expand the main seg to the entire length, but only if there are no other segments, or reset is forced
    uint8_t mainSeg = getMainSegmentId();

    if (forceReset) {
      for (uint8_t i = 0; i < MAX_NUM_SEGMENTS; i++) {
        setSegment(i, 0, 0);
      }
    }
    
    if (forceReset) {
      for (uint8_t i = 0; i < MAX_NUM_SEGMENTS; i++) {
        setSegment(i, 0, 0);
      }
    }

    if (getActiveSegmentsNum() < 2) {
      setSegment(mainSeg, 0, _length);
    }
  }

  fixInvalidSegments();
}

void WS2812FX::fixInvalidSegments() {
  //make sure no segment is longer than total (sanity check)
  for (uint8_t i = 0; i < MAX_NUM_SEGMENTS; i++)
  {
    if (_segments[i].start >= _length) setSegment(i, 0, 0); 
    if (_segments[i].stop  >  _length) setSegment(i, _segments[i].start, _length);
    // this is always called as the last step after finalizeInit(), update covered bus types
    getSegment(i).refreshLightCapabilities();
  }
}

//true if all segments align with a bus, or if a segment covers the total length
bool WS2812FX::checkSegmentAlignment() {
  for (uint8_t i = 0; i < MAX_NUM_SEGMENTS; i++)
  {
    if (_segments[i].start >= _segments[i].stop) continue; //inactive segment
    bool aligned = false;
    for (uint8_t b = 0; b<busses.getNumBusses(); b++) {
      Bus *bus = busses.getBus(b);
      if (_segments[i].start == bus->getStart() && _segments[i].stop == bus->getStart() + bus->getLength()) aligned = true;
    }
    if (_segments[i].start == 0 && _segments[i].stop == _length) aligned = true;
    if (!aligned) return false;
  }
  return true;
}

//After this function is called, setPixelColor() will use that segment (offsets, grouping, ... will apply)
//Note: If called in an interrupt (e.g. JSON API), original segment must be restored,
//otherwise it can lead to a crash on ESP32 because _segment_index is modified while in use by the main thread
uint8_t WS2812FX::setPixelSegment(uint8_t n)
{
  uint8_t prevSegId = _segment_index;
  if (n < MAX_NUM_SEGMENTS) {
    _segment_index = n;
    SEGLEN = SEGMENT.virtualLength();
  }
  return prevSegId;
}

void WS2812FX::setRange(uint16_t i, uint16_t i2, uint32_t col)
{
  if (i2 >= i)
  {
    for (uint16_t x = i; x <= i2; x++) setPixelColor(x, col);
  } else
  {
    for (uint16_t x = i2; x <= i; x++) setPixelColor(x, col);
  }
}

void WS2812FX::setShowCallback(show_callback cb)
{
  _callback = cb;
}

void WS2812FX::setTransition(uint16_t t)
{
  _transitionDur = t;
}

void WS2812FX::setTransitionMode(bool t)
{
	unsigned long waitMax = millis() + 20; //refresh after 20 ms if transition enabled
  for (uint16_t i = 0; i < MAX_NUM_SEGMENTS; i++)
  {
    _segments[i].setOption(SEG_OPTION_TRANSITIONAL, t);

    if (t && _segments[i].mode == FX_MODE_STATIC && _segment_runtimes[i].next_time > waitMax)
			_segment_runtimes[i].next_time = waitMax;
  }
}

/*
 * color blend function
 */
uint32_t IRAM_ATTR WS2812FX::color_blend(uint32_t color1, uint32_t color2, uint16_t blend, bool b16) {
  if(blend == 0)   return color1;
  uint16_t blendmax = b16 ? 0xFFFF : 0xFF;
  if(blend == blendmax) return color2;
  uint8_t shift = b16 ? 16 : 8;

  uint32_t w1 = W(color1);
  uint32_t r1 = R(color1);
  uint32_t g1 = G(color1);
  uint32_t b1 = B(color1);

  uint32_t w2 = W(color2);
  uint32_t r2 = R(color2);
  uint32_t g2 = G(color2);
  uint32_t b2 = B(color2);

  uint32_t w3 = ((w2 * blend) + (w1 * (blendmax - blend))) >> shift;
  uint32_t r3 = ((r2 * blend) + (r1 * (blendmax - blend))) >> shift;
  uint32_t g3 = ((g2 * blend) + (g1 * (blendmax - blend))) >> shift;
  uint32_t b3 = ((b2 * blend) + (b1 * (blendmax - blend))) >> shift;

  return RGBW32(r3, g3, b3, w3);
}

/*
 * Fills segment with color
 */
void WS2812FX::fill(uint32_t c) {
  for(uint16_t i = 0; i < SEGLEN; i++) {
    setPixelColor(i, c);
  }
}

/*
 * Blends the specified color with the existing pixel color.
 */
void WS2812FX::blendPixelColor(uint16_t n, uint32_t color, uint8_t blend)
{
  setPixelColor(n, color_blend(getPixelColor(n), color, blend));
}

/*
 * fade out function, higher rate = quicker fade
 */
void WS2812FX::fade_out(uint8_t rate) {
  rate = (255-rate) >> 1;
  float mappedRate = float(rate) +1.1;

  uint32_t color = SEGCOLOR(1); // target color
  int w2 = W(color);
  int r2 = R(color);
  int g2 = G(color);
  int b2 = B(color);

  for(uint16_t i = 0; i < SEGLEN; i++) {
    color = getPixelColor(i);
    int w1 = W(color);
    int r1 = R(color);
    int g1 = G(color);
    int b1 = B(color);

    int wdelta = (w2 - w1) / mappedRate;
    int rdelta = (r2 - r1) / mappedRate;
    int gdelta = (g2 - g1) / mappedRate;
    int bdelta = (b2 - b1) / mappedRate;

    // if fade isn't complete, make sure delta is at least 1 (fixes rounding issues)
    wdelta += (w2 == w1) ? 0 : (w2 > w1) ? 1 : -1;
    rdelta += (r2 == r1) ? 0 : (r2 > r1) ? 1 : -1;
    gdelta += (g2 == g1) ? 0 : (g2 > g1) ? 1 : -1;
    bdelta += (b2 == b1) ? 0 : (b2 > b1) ? 1 : -1;

    setPixelColor(i, r1 + rdelta, g1 + gdelta, b1 + bdelta, w1 + wdelta);
  }
}

/*
 * blurs segment content, source: FastLED colorutils.cpp
 */
void WS2812FX::blur(uint8_t blur_amount)
{
  uint8_t keep = 255 - blur_amount;
  uint8_t seep = blur_amount >> 1;
  CRGB carryover = CRGB::Black;
  for(uint16_t i = 0; i < SEGLEN; i++)
  {
    CRGB cur = col_to_crgb(getPixelColor(i));
    CRGB part = cur;
    part.nscale8(seep);
    cur.nscale8(keep);
    cur += carryover;
    if(i > 0) {
      uint32_t c = getPixelColor(i-1);
      uint8_t r = R(c);
      uint8_t g = G(c);
      uint8_t b = B(c);
      setPixelColor(i-1, qadd8(r, part.red), qadd8(g, part.green), qadd8(b, part.blue));
    }
    setPixelColor(i,cur.red, cur.green, cur.blue);
    carryover = part;
  }
}

uint16_t IRAM_ATTR WS2812FX::triwave16(uint16_t in)
{
  if (in < 0x8000) return in *2;
  return 0xFFFF - (in - 0x8000)*2;
}

/*
 * Generates a tristate square wave w/ attac & decay 
 * @param x input value 0-255
 * @param pulsewidth 0-127 
 * @param attdec attac & decay, max. pulsewidth / 2
 * @returns signed waveform value
 */
int8_t WS2812FX::tristate_square8(uint8_t x, uint8_t pulsewidth, uint8_t attdec) {
  int8_t a = 127;
  if (x > 127) {
    a = -127;
    x -= 127;
  }

  if (x < attdec) { //inc to max
    return (int16_t) x * a / attdec;
  }
  else if (x < pulsewidth - attdec) { //max
    return a;
  }  
  else if (x < pulsewidth) { //dec to 0
    return (int16_t) (pulsewidth - x) * a / attdec;
  }
  return 0;
}

/*
 * Put a value 0 to 255 in to get a color value.
 * The colours are a transition r -> g -> b -> back to r
 * Inspired by the Adafruit examples.
 */
uint32_t WS2812FX::color_wheel(uint8_t pos) {
  if (SEGMENT.palette) return color_from_palette(pos, false, true, 0);
  pos = 255 - pos;
  if(pos < 85) {
    return ((uint32_t)(255 - pos * 3) << 16) | ((uint32_t)(0) << 8) | (pos * 3);
  } else if(pos < 170) {
    pos -= 85;
    return ((uint32_t)(0) << 16) | ((uint32_t)(pos * 3) << 8) | (255 - pos * 3);
  } else {
    pos -= 170;
    return ((uint32_t)(pos * 3) << 16) | ((uint32_t)(255 - pos * 3) << 8) | (0);
  }
}

/*
 * Returns a new, random wheel index with a minimum distance of 42 from pos.
 */
uint8_t WS2812FX::get_random_wheel_index(uint8_t pos) {
  uint8_t r = 0, x = 0, y = 0, d = 0;

  while(d < 42) {
    r = random8();
    x = abs(pos - r);
    y = 255 - x;
    d = MIN(x, y);
  }
  return r;
}


uint32_t IRAM_ATTR WS2812FX::crgb_to_col(CRGB fastled)
{
  return RGBW32(fastled.red, fastled.green, fastled.blue, 0);
}


CRGB IRAM_ATTR WS2812FX::col_to_crgb(uint32_t color)
{
  CRGB fastled_col;
  fastled_col.red =   R(color);
  fastled_col.green = G(color);
  fastled_col.blue =  B(color);
  return fastled_col;
}


void WS2812FX::load_gradient_palette(uint8_t index)
{
  byte i = constrain(index, 0, GRADIENT_PALETTE_COUNT -1);
  byte tcp[72]; //support gradient palettes with up to 18 entries
  memcpy_P(tcp, (byte*)pgm_read_dword(&(gGradientPalettes[i])), 72);
  targetPalette.loadDynamicGradientPalette(tcp);
}


/*
 * FastLED palette modes helper function. Limitation: Due to memory reasons, multiple active segments with FastLED will disable the Palette transitions
 */
void WS2812FX::handle_palette(void)
{
  bool singleSegmentMode = (_segment_index == _segment_index_palette_last);
  _segment_index_palette_last = _segment_index;

  byte paletteIndex = SEGMENT.palette;
  if (paletteIndex == 0) //default palette. Differs depending on effect
  {
    switch (SEGMENT.mode)
    {
      case FX_MODE_FIRE_2012  : paletteIndex = 35; break; //heat palette
      case FX_MODE_COLORWAVES : paletteIndex = 26; break; //landscape 33
      case FX_MODE_FILLNOISE8 : paletteIndex =  9; break; //ocean colors
      case FX_MODE_NOISE16_1  : paletteIndex = 20; break; //Drywet
      case FX_MODE_NOISE16_2  : paletteIndex = 43; break; //Blue cyan yellow
      case FX_MODE_NOISE16_3  : paletteIndex = 35; break; //heat palette
      case FX_MODE_NOISE16_4  : paletteIndex = 26; break; //landscape 33
      case FX_MODE_GLITTER    : paletteIndex = 11; break; //rainbow colors
      case FX_MODE_SUNRISE    : paletteIndex = 35; break; //heat palette
      case FX_MODE_FLOW       : paletteIndex =  6; break; //party
    }
  }
  if (SEGMENT.mode >= FX_MODE_METEOR && paletteIndex == 0) paletteIndex = 4;
  
  switch (paletteIndex)
  {
    case 0: //default palette. Exceptions for specific effects above
      targetPalette = PartyColors_p; break;
    case 1: {//periodically replace palette with a random one. Doesn't work with multiple FastLED segments
      if (!singleSegmentMode)
      {
        targetPalette = PartyColors_p; break; //fallback
      }
      if (millis() - _lastPaletteChange > 1000 + ((uint32_t)(255-SEGMENT.intensity))*100)
      {
        targetPalette = CRGBPalette16(
                        CHSV(random8(), 255, random8(128, 255)),
                        CHSV(random8(), 255, random8(128, 255)),
                        CHSV(random8(), 192, random8(128, 255)),
                        CHSV(random8(), 255, random8(128, 255)));
        _lastPaletteChange = millis();
      } break;}
    case 2: {//primary color only
      CRGB prim = col_to_crgb(SEGCOLOR(0));
      targetPalette = CRGBPalette16(prim); break;}
    case 3: {//primary + secondary
      CRGB prim = col_to_crgb(SEGCOLOR(0));
      CRGB sec  = col_to_crgb(SEGCOLOR(1));
      targetPalette = CRGBPalette16(prim,prim,sec,sec); break;}
    case 4: {//primary + secondary + tertiary
      CRGB prim = col_to_crgb(SEGCOLOR(0));
      CRGB sec  = col_to_crgb(SEGCOLOR(1));
      CRGB ter  = col_to_crgb(SEGCOLOR(2));
      targetPalette = CRGBPalette16(ter,sec,prim); break;}
    case 5: {//primary + secondary (+tert if not off), more distinct
      CRGB prim = col_to_crgb(SEGCOLOR(0));
      CRGB sec  = col_to_crgb(SEGCOLOR(1));
      if (SEGCOLOR(2)) {
        CRGB ter = col_to_crgb(SEGCOLOR(2));
        targetPalette = CRGBPalette16(prim,prim,prim,prim,prim,sec,sec,sec,sec,sec,ter,ter,ter,ter,ter,prim);
      } else {
        targetPalette = CRGBPalette16(prim,prim,prim,prim,prim,prim,prim,prim,sec,sec,sec,sec,sec,sec,sec,sec);
      }
      break;}
    case 6: //Party colors
      targetPalette = PartyColors_p; break;
    case 7: //Cloud colors
      targetPalette = CloudColors_p; break;
    case 8: //Lava colors
      targetPalette = LavaColors_p; break;
    case 9: //Ocean colors
      targetPalette = OceanColors_p; break;
    case 10: //Forest colors
      targetPalette = ForestColors_p; break;
    case 11: //Rainbow colors
      targetPalette = RainbowColors_p; break;
    case 12: //Rainbow stripe colors
      targetPalette = RainbowStripeColors_p; break;
    default: //progmem palettes
      load_gradient_palette(paletteIndex -13);
  }
  
  if (singleSegmentMode && paletteFade && SEGENV.call > 0) //only blend if just one segment uses FastLED mode
  {
    nblendPaletteTowardPalette(currentPalette, targetPalette, 48);
  } else
  {
    currentPalette = targetPalette;
  }
}


/*
 * Gets a single color from the currently selected palette.
 * @param i Palette Index (if mapping is true, the full palette will be SEGLEN long, if false, 255). Will wrap around automatically.
 * @param mapping if true, LED position in segment is considered for color
 * @param wrap FastLED palettes will usally wrap back to the start smoothly. Set false to get a hard edge
 * @param mcol If the default palette 0 is selected, return the standard color 0, 1 or 2 instead. If >2, Party palette is used instead
 * @param pbri Value to scale the brightness of the returned color by. Default is 255. (no scaling)
 * @returns Single color from palette
 */
uint32_t IRAM_ATTR WS2812FX::color_from_palette(uint16_t i, bool mapping, bool wrap, uint8_t mcol, uint8_t pbri)
{
  if ((SEGMENT.palette == 0 && mcol < 3) || _no_rgb) {
    uint32_t color = SEGCOLOR(mcol);
    if (pbri == 255) return color;
    return RGBW32(scale8_video(R(color),pbri), scale8_video(G(color),pbri), scale8_video(B(color),pbri), scale8_video(W(color),pbri));
  }

  uint8_t paletteIndex = i;
  if (mapping && SEGLEN > 1) paletteIndex = (i*255)/(SEGLEN -1);
  if (!wrap) paletteIndex = scale8(paletteIndex, 240); //cut off blend at palette "end"
  CRGB fastled_col;
  fastled_col = ColorFromPalette(currentPalette, paletteIndex, pbri, (paletteBlend == 3)? NOBLEND:LINEARBLEND);

  return crgb_to_col(fastled_col);
}


//load custom mapping table from JSON file (called from finalizeInit() or deserializeState())
void WS2812FX::deserializeMap(uint8_t n) {
  char fileName[32];
  strcpy_P(fileName, PSTR("/ledmap"));
  if (n) sprintf(fileName +7, "%d", n);
  strcat(fileName, ".json");
  bool isFile = WLED_FS.exists(fileName);

  if (!isFile) {
    // erase custom mapping if selecting nonexistent ledmap.json (n==0)
    if (!n && customMappingTable != nullptr) {
      customMappingSize = 0;
      delete[] customMappingTable;
      customMappingTable = nullptr;
    }
    return;
  }

  if (!requestJSONBufferLock(7)) return;

  DEBUG_PRINT(F("Reading LED map from "));
  DEBUG_PRINTLN(fileName);

  if (!readObjectFromFile(fileName, nullptr, &doc)) {
    releaseJSONBufferLock();
    return; //if file does not exist just exit
  }

  // erase old custom ledmap
  if (customMappingTable != nullptr) {
    customMappingSize = 0;
    delete[] customMappingTable;
    customMappingTable = nullptr;
  }

  JsonArray map = doc[F("map")];
  if (!map.isNull() && map.size()) {  // not an empty map
    customMappingSize  = map.size();
    customMappingTable = new uint16_t[customMappingSize];
    for (uint16_t i=0; i<customMappingSize; i++) {
      customMappingTable[i] = (uint16_t) map[i];
    }
  }

  releaseJSONBufferLock();
}

//gamma 2.8 lookup table used for color correction
byte gammaT[] = {
    0,  0,  0,  0,  0,  0,  0,  0,  0,  0,  0,  0,  0,  0,  0,  0,
    0,  0,  0,  0,  0,  0,  0,  0,  0,  0,  0,  0,  1,  1,  1,  1,
    1,  1,  1,  1,  1,  1,  1,  1,  1,  2,  2,  2,  2,  2,  2,  2,
    2,  3,  3,  3,  3,  3,  3,  3,  4,  4,  4,  4,  4,  5,  5,  5,
    5,  6,  6,  6,  6,  7,  7,  7,  7,  8,  8,  8,  9,  9,  9, 10,
   10, 10, 11, 11, 11, 12, 12, 13, 13, 13, 14, 14, 15, 15, 16, 16,
   17, 17, 18, 18, 19, 19, 20, 20, 21, 21, 22, 22, 23, 24, 24, 25,
   25, 26, 27, 27, 28, 29, 29, 30, 31, 32, 32, 33, 34, 35, 35, 36,
   37, 38, 39, 39, 40, 41, 42, 43, 44, 45, 46, 47, 48, 49, 50, 50,
   51, 52, 54, 55, 56, 57, 58, 59, 60, 61, 62, 63, 64, 66, 67, 68,
   69, 70, 72, 73, 74, 75, 77, 78, 79, 81, 82, 83, 85, 86, 87, 89,
   90, 92, 93, 95, 96, 98, 99,101,102,104,105,107,109,110,112,114,
  115,117,119,120,122,124,126,127,129,131,133,135,137,138,140,142,
  144,146,148,150,152,154,156,158,160,162,164,167,169,171,173,175,
  177,180,182,184,186,189,191,193,196,198,200,203,205,208,210,213,
  215,218,220,223,225,228,231,233,236,239,241,244,247,249,252,255 };

uint8_t WS2812FX::gamma8_cal(uint8_t b, float gamma) {
  return (int)(pow((float)b / 255.0, gamma) * 255 + 0.5);
}

void WS2812FX::calcGammaTable(float gamma)
{
  for (uint16_t i = 0; i < 256; i++) {
    gammaT[i] = gamma8_cal(i, gamma);
  }
}

uint8_t WS2812FX::gamma8(uint8_t b)
{
  return gammaT[b];
}

uint32_t WS2812FX::gamma32(uint32_t color)
{
  if (!gammaCorrectCol) return color;
  uint8_t w = W(color);
  uint8_t r = R(color);
  uint8_t g = G(color);
  uint8_t b = B(color);
  w = gammaT[w];
  r = gammaT[r];
  g = gammaT[g];
  b = gammaT[b];
  return RGBW32(r, g, b, w);
}

WS2812FX* WS2812FX::instance = nullptr;

//Bus static member definition, would belong in bus_manager.cpp
int16_t Bus::_cct = -1;
uint8_t Bus::_cctBlend = 0;


// WLEDSR: extensions
// Technical notes
// ===============
// If an effect name is followed by an @, slider and color control is effective.
// See setSliderAndColorControl in index.js for implementation
// If not effective then:
//      - For AC effects (id<128) 2 sliders and 3 colors and the palette will be shown
//      - For SR effects (id>128) 5 sliders and 3 colors and the palette will be shown
// If effective (@)
//      - a ; seperates slider controls (left) from color controls (middle) and palette control (right)
//      - if left, middle or right is empty no controls are shown
//      - a , seperates slider controls (max 5) or color controls (max 3). Palette has only one value
//      - a ! means that the default is used.
//             - For sliders: Effect speeds, Effect intensity, Custom 1, Custom 2, Custom 3
//             - For colors: Fx color, Background color, Custom
//             - For palette: prompt for color palette OR palette ID if numeric (will hide palette selection)
//
// Note: If palette is on and no colors are specified 1,2 and 3 is shown in each color circle.
//       If a color is specified, the 1,2 or 3 is replaced by that specification.
// Note: Effects can override default pattern behaviour
//       - FadeToBlack can override the background setting
//       - Defining SEGCOL(<i>) can override a specific palette using these values (e.g. Color Gradient)
const char JSON_mode_names[] PROGMEM = R"=====([
"Solid",
"Blink@!,;!,!,;!",
"Breathe@!,;!,!;!",
"Wipe@!,!;!,!,;!",
"Wipe Random@!,;1,2,3;!",
"Random Colors@!,Fade time;1,2,3;!",
"Sweep@!,!;!,!,;!",
"Dynamic@!,!;1,2,3;!",
"Colorloop@!,Saturation;1,2,3;!",
"Rainbow@!,Size;1,2,3;!",
"Scan@!,# of dots;!,!,;!",
"Scan Dual@!,# of dots;!,!,;!",
"Fade@!,;!,!,;!",
"Theater@!,Gap size;!,!,;!",
"Theater Rainbow@!,Gap size;1,2,3;!",
"Running@!,Wave width;!,!,;!",
"Saw@!,Width;!,!,;!",
"Twinkle@!,;!,!,;!",
"Dissolve@Repeat speed,Dissolve speed;!,!,;!",
"Dissolve Rnd@Repeat speed,Dissolve speed;,!,;!",
"Sparkle@!,;!,!,;!",
"Sparkle Dark@!,!;Bg,Fx,;!",
"Sparkle+@!,!;Bg,Fx,;!",
"Strobe@!,;!,!,;!",
"Strobe Rainbow@!,;,!,;!",
"Strobe Mega@!,!;!,!,;!",
"Blink Rainbow@Frequency,Blink duration;!,!,;!",
"Android@!,Width;!,!,;!",
"Chase@!,Width;!,!,!;!",
"Chase Random@!,Width;!,,!;!",
"Chase Rainbow@!,Width;!,!,;0",
"Chase Flash@!,;Bg,Fx,!;!",
"Chase Flash Rnd@!,;,Fx,;!",
"Rainbow Runner@!,Size;Bg,,;!",
"Colorful@!,Saturation;1,2,3;!",
"Traffic Light@!,;,!,;!",
"Sweep Random",
"Chase 2@!,Width;!,!,;!",
"Aurora@!=24,!;1,2,3;!=50",
"Stream",
"Scanner",
"Lighthouse",
"Fireworks@Sharpness=96,Frequency=192;!,2,;!=11",
"Rain@Fade rate=128,Frequency=128;!,2,;!",
"Tetrix@!=224,Width=0;!,!,;!=11",
"Fire Flicker@!,!;!,,;!",
"Gradient@!,Spread=16;!,!,;!",
"Loading@!,Fade=16;!,!,;!",
"Police@!,Width;,Bg,;0",
"Fairy",
"Two Dots@!,Dot size;1,2,Bg;!",
"Fairy Twinkle",
"Running Dual",
"Halloween",
"Chase 3@!,Size;1,2,3;0",
"Tri Wipe@!,Width;1,2,3;0",
"Tri Fade",
"Lightning",
"ICU",
"Multi Comet",
"Scanner Dual",
"Stream 2",
"Oscillate",
"Pride 2015@!,;;",
"Juggle@!=16,Trail=240;!,!,;!",
"Palette@!,;1,2,3;!",
"Fire 2012@Spark rate=120,Decay=64;1,2,3;!",
"Colorwaves",
"Bpm@!=64,;1,2,3;!",
"Fill Noise",
"Noise 1",
"Noise 2",
"Noise 3",
"Noise 4",
"Colortwinkles@Fade speed,Spawn speed;1,2,3;!",
"Lake@!,;1,2,3;!",
"Meteor@!,Trail length;!,!,;!",
"Meteor Smooth@!,Trail length;!,!,;!",
"Railway",
"Ripple",
"Twinklefox",
"Twinklecat",
"Halloween Eyes",
"Solid Pattern@Fg size,Bg size;Fg,Bg,;!=0",
"Solid Pattern Tri@,Size;1,2,3;!=0",
"Spots@Spread,Width;!,!,;!",
"Spots Fade@Spread,Width;!,!,;!",
"Glitter",
"Candle@Flicker rate=96,Flicker intensity=224;!,!,;0",
"Fireworks Starburst",
"Fireworks 1D@Gravity,Firing side;!,!,;!",
"Bouncing Balls@Gravity,# of balls;!,!,;!",
"Sinelon",
"Sinelon Dual",
"Sinelon Rainbow",
"Popcorn",
"Drip@Gravity,# of drips;!,!;!",
"Plasma@Phase,;1,2,3;!",
"Percent@,% of fill;!,!,;!",
"Ripple Rainbow",
"Heartbeat@!,!;!,!,;!",
"Pacifica",
"Candle Multi@Flicker rate=96,Flicker intensity=224;!,!,;0",
"Solid Glitter@,!;!,,;0",
"Sunrise@Time [min]=60,;;0",
"Phased",
"Twinkleup@!,Intensity;!,!,;!",
"Noise Pal",
"Sine",
"Phased Noise",
"Flow",
"Chunchun@!,Gap size;!,!,;!",
"Dancing Shadows@!,# of shadows;!,,;!",
"Washing Machine",
"Candy Cane@!,Width;;",
"Blends@Shift speed,Blend speed;1,2,3,!",
"TV Simulator",
"Dynamic Smooth"
])=====";

const char JSON_palette_names[] PROGMEM = R"=====([
"Default","* Random Cycle","* Color 1","* Colors 1&2","* Color Gradient","* Colors Only","Party","Cloud","Lava","Ocean",
"Forest","Rainbow","Rainbow Bands","Sunset","Rivendell","Breeze","Red & Blue","Yellowout","Analogous","Splash",
"Pastel","Sunset 2","Beech","Vintage","Departure","Landscape","Beach","Sherbet","Hult","Hult 64",
"Drywet","Jul","Grintage","Rewhi","Tertiary","Fire","Icefire","Cyane","Light Pink","Autumn",
"Magenta","Magred","Yelmag","Yelblu","Orange & Teal","Tiamat","April Night","Orangery","C9","Sakura",
"Aurora","Atlantica","C9 2","C9 New","Temperature","Aurora 2","Retro Clown","Candy","Toxy Reaf","Fairy Reaf",
"Semi Blue","Pink Candy","Red Reaf","Aqua Flash","Yelblu Hot","Lite Light","Red Flash","Blink Red","Red Shift","Red Tide",
"Candy2"
])=====";<|MERGE_RESOLUTION|>--- conflicted
+++ resolved
@@ -92,11 +92,7 @@
       uint16_t start = prevLen;
       uint16_t count = defCounts[(i < defNumCounts) ? i : defNumCounts -1];
       prevLen += count;
-<<<<<<< HEAD
-      BusConfig defCfg = BusConfig(DEFAULT_LED_TYPE, defPin, start, count, COL_ORDER_GRB, false, 0, RGBW_MODE_MANUAL_ONLY);
-=======
-      BusConfig defCfg = BusConfig(DEFAULT_LED_TYPE, defPin, start, count, DEFAULT_LED_COLOR_ORDER);
->>>>>>> 522e7525
+      BusConfig defCfg = BusConfig(DEFAULT_LED_TYPE, defPin, start, count, DEFAULT_LED_COLOR_ORDER, false, 0, RGBW_MODE_MANUAL_ONLY);
       busses.add(defCfg);
     }
   }
