/*
  WS2812FX_fcn.cpp contains all utility functions
  Harm Aldick - 2016
  www.aldick.org
  LICENSE
  The MIT License (MIT)
  Copyright (c) 2016  Harm Aldick
  Permission is hereby granted, free of charge, to any person obtaining a copy
  of this software and associated documentation files (the "Software"), to deal
  in the Software without restriction, including without limitation the rights
  to use, copy, modify, merge, publish, distribute, sublicense, and/or sell
  copies of the Software, and to permit persons to whom the Software is
  furnished to do so, subject to the following conditions:
  The above copyright notice and this permission notice shall be included in
  all copies or substantial portions of the Software.
  THE SOFTWARE IS PROVIDED "AS IS", WITHOUT WARRANTY OF ANY KIND, EXPRESS OR
  IMPLIED, INCLUDING BUT NOT LIMITED TO THE WARRANTIES OF MERCHANTABILITY,
  FITNESS FOR A PARTICULAR PURPOSE AND NONINFRINGEMENT. IN NO EVENT SHALL THE
  AUTHORS OR COPYRIGHT HOLDERS BE LIABLE FOR ANY CLAIM, DAMAGES OR OTHER
  LIABILITY, WHETHER IN AN ACTION OF CONTRACT, TORT OR OTHERWISE, ARISING FROM,
  OUT OF OR IN CONNECTION WITH THE SOFTWARE OR THE USE OR OTHER DEALINGS IN
  THE SOFTWARE.

  Modified heavily for WLED
*/
#include "wled.h"
#include "FX.h"
#include "palettes.h"

/*
  Custom per-LED mapping has moved!

  Create a file "ledmap.json" using the edit page.

  this is just an example (30 LEDs). It will first set all even, then all uneven LEDs.
  {"map":[
  0, 2, 4, 6, 8, 10, 12, 14, 16, 18, 20, 22, 24, 26, 28,
  1, 3, 5, 7, 9, 11, 13, 15, 17, 19, 21, 23, 25, 27, 29]}

  another example. Switches direction every 5 LEDs.
  {"map":[
  0, 1, 2, 3, 4, 9, 8, 7, 6, 5, 10, 11, 12, 13, 14,
  19, 18, 17, 16, 15, 20, 21, 22, 23, 24, 29, 28, 27, 26, 25]}
*/

//factory defaults LED setup
//#define PIXEL_COUNTS 30, 30, 30, 30
//#define DATA_PINS 16, 1, 3, 4
//#define DEFAULT_LED_TYPE TYPE_WS2812_RGB

#ifndef PIXEL_COUNTS
  #define PIXEL_COUNTS DEFAULT_LED_COUNT
#endif

#ifndef DATA_PINS
  #define DATA_PINS LEDPIN
#endif

#ifndef DEFAULT_LED_TYPE
  #define DEFAULT_LED_TYPE TYPE_WS2812_RGB
#endif

#ifndef DEFAULT_LED_COLOR_ORDER
  #define DEFAULT_LED_COLOR_ORDER COL_ORDER_GRB  //default to GRB
#endif


#if MAX_NUM_SEGMENTS < WLED_MAX_BUSSES
  #error "Max segments must be at least max number of busses!"
#endif


///////////////////////////////////////////////////////////////////////////////
// Segment class implementation
///////////////////////////////////////////////////////////////////////////////
uint16_t Segment::_usedSegmentData = 0U; // amount of RAM all segments use for their data[]

// copy constructor
Segment::Segment(const Segment &orig) {
  DEBUG_PRINTLN(F("-- Segment duplicated --"));
  memcpy(this, &orig, sizeof(Segment));
  name = nullptr;
  data = nullptr;
  _dataLen = 0;
  _t = nullptr;
  if (orig.name) { name = new char[strlen(orig.name)+1]; if (name) strcpy(name, orig.name); }
  if (orig.data) { if (allocateData(orig._dataLen)) memcpy(data, orig.data, orig._dataLen); }
  if (orig._t)   { _t = new Transition(orig._t->_dur, orig._t->_briT, orig._t->_cctT, orig._t->_colorT); }
  if (orig.leds) { leds = (CRGB*)malloc(sizeof(CRGB)*length()); }
  DEBUG_PRINTF("  Original data: %p (%d)\n", orig.data, (int)orig._dataLen);
  DEBUG_PRINTF("  Constructed data: %p (%d)\n", data, (int)_dataLen);
}

// move constructor
Segment::Segment(Segment &&orig) noexcept {
  DEBUG_PRINTLN(F("-- Move constructor --"));
  memcpy(this, &orig, sizeof(Segment));
  orig.name = nullptr;
  orig.data = nullptr;
  orig._dataLen = 0;
  orig._t   = nullptr;
  orig.leds = nullptr;
}

// copy assignment
Segment& Segment::operator= (const Segment &orig) {
  DEBUG_PRINTLN(F("-- Segment copied --"));
  if (this != &orig) {
    if (name) {
      DEBUG_PRINTF("  Copy Deleting %s (%p)\n", name, name);
      delete[] name;
    }
    if (_t) delete _t;
    if (leds) free(leds);
    deallocateData();
    memcpy(this, &orig, sizeof(Segment));
    name = nullptr;
    data = nullptr;
    _dataLen = 0;
    _t = nullptr;
    leds = nullptr;
    if (orig.name) { name = new char[strlen(orig.name)+1]; if (name) strcpy(name, orig.name); }
    if (orig.data) { if (allocateData(orig._dataLen)) memcpy(data, orig.data, orig._dataLen); }
    if (orig._t) { _t = new Transition(orig._t->_dur, orig._t->_briT, orig._t->_cctT, orig._t->_colorT); }
    if (orig.leds) { leds = (CRGB*)malloc(sizeof(CRGB)*length()); if (leds) memcpy(leds, orig.leds, sizeof(CRGB)*length()); }
    DEBUG_PRINTF("  Original data: %p (%d)\n", orig.data, (int)orig._dataLen);
    DEBUG_PRINTF("  Copied data: %p (%d)\n", data, (int)_dataLen);
  }
  return *this;
}

// move assignment
Segment& Segment::operator= (Segment &&orig) noexcept {
  DEBUG_PRINTLN(F("-- Moving segment --"));
  if (this != &orig) {
    if (name) {
      DEBUG_PRINTF("  Move Deleting %s (%p)\n", name, name);
      delete[] name; // free old name
    }
    deallocateData(); // free old runtime data
    if (_t) delete _t;
    if (leds) free(leds);
    memcpy(this, &orig, sizeof(Segment));
    orig.name = nullptr;
    orig.data = nullptr;
    orig._dataLen = 0;
    orig._t   = nullptr;
    orig.leds = nullptr;
  }
  return *this;
}

bool Segment::allocateData(size_t len) {
  if (data && _dataLen == len) return true; //already allocated
  deallocateData();
  if (Segment::getUsedSegmentData() + len > MAX_SEGMENT_DATA) return false; //not enough memory
  // if possible use SPI RAM on ESP32
  #if defined(ARDUINO_ARCH_ESP32) && defined(WLED_USE_PSRAM)
  if (psramFound())
    data = (byte*) ps_malloc(len);
  else
  #endif
    data = (byte*) malloc(len);
  if (!data) return false; //allocation failed
  Segment::addUsedSegmentData(len);
  _dataLen = len;
  memset(data, 0, len);
  DEBUG_PRINTF("-- Allocated data %p (%d)\n", data, (int)len);
  return true;
}

void Segment::deallocateData() {
  if (!data) return;
  DEBUG_PRINTF("-- Deallocating data: %p (%d)\n", data, (int)_dataLen);
  free(data);
  DEBUG_PRINTLN(F("-- Data freed."));
  data = nullptr;
  Segment::addUsedSegmentData(-_dataLen);
  _dataLen = 0;
  DEBUG_PRINTLN(F("-- Dealocated data."));
}

/** 
  * If reset of this segment was requested, clears runtime
  * settings of this segment.
  * Must not be called while an effect mode function is running
  * because it could access the data buffer and this method 
  * may free that data buffer.
  */
void Segment::resetIfRequired() {
  if (reset) { // (getOption(SEG_OPTION_RESET))
    if (leds) { free(leds); leds = nullptr; DEBUG_PRINTLN(F("Freeing leds.")); }
    if (_t) _t->_dur = 0;
    next_time = 0; step = 0; call = 0; aux0 = 0; aux1 = 0; 
    reset = false; // setOption(SEG_OPTION_RESET, false);
  }
}

void Segment::startTransition(uint16_t dur) {
  if (transitional || _t) return; // already in transition

  // starting a transition has to occur before change so we get current values 1st
  uint8_t _briT = currentBri(getOption(SEG_OPTION_ON) ? opacity : 0); // comment out uint8_t if not using Transition struct
  uint8_t _cctT = currentBri(cct, true); // comment out uint8_t if not using Transition struct
  CRGBPalette16 _palT; loadPalette(_palT, palette);
  uint8_t _modeP = mode; // comment out uint8_t if not using Transition struct
  uint32_t _colorT[NUM_COLORS]; // comment out if not using Transition struct
  for (size_t i=0; i<NUM_COLORS; i++) _colorT[i] = currentColor(i, colors[i]);

  // using transition struct
  if (!_t) _t = new Transition(dur); // no previous transition running
  if (!_t) return; // failed to allocate data
  _t->_briT = _briT;
  _t->_cctT = _cctT;
  _t->_palT  = _palT;
  _t->_modeP = _modeP;
  for (size_t i=0; i<NUM_COLORS; i++) _t->_colorT[i] = _colorT[i];
  // comment out if using transition struct as it is done in constructor
  //_dur = dur;
  //_start = millis();

  setOption(SEG_OPTION_TRANSITIONAL, true);
}

uint16_t Segment::progress() { //transition progression between 0-65535
  if (!transitional || !_t) return 0xFFFFU;
  uint32_t timeNow = millis();
  if (timeNow - _t->_start > _t->_dur) return 0xFFFFU;
  return (timeNow - _t->_start) * 0xFFFFU / _t->_dur;
}

uint8_t Segment::currentBri(uint8_t briNew, bool useCct) {
  if (transitional && _t) {
  //if (getOption(SEG_OPTION_TRANSITIONAL)) {
    uint32_t prog = progress() + 1;
    if (useCct) return ((briNew * prog) + _t->_cctT * (0x10000 - prog)) >> 16;
    else        return ((briNew * prog) + _t->_briT * (0x10000 - prog)) >> 16;
  } else {
    return briNew;
  }
}

uint8_t Segment::currentMode(uint8_t newMode) {
  if (transitional && _t) {
    return _t->_modeP;
  } else {
    return newMode;
  }
}

uint32_t Segment::currentColor(uint8_t slot, uint32_t colorNew) {
  return transitional && _t ? color_blend(_t->_colorT[slot], colorNew, progress(), true) : colorNew;
}

CRGBPalette16 &Segment::loadPalette(CRGBPalette16 &targetPalette, uint8_t pal) {
  static unsigned long _lastPaletteChange = 0; // perhaps it should be per segment
  byte tcp[72];
  if (pal < 245 && pal > GRADIENT_PALETTE_COUNT+13) pal = 0;
  if (pal > 245 && (strip.customPalettes.size() == 0 || 255U-pal > strip.customPalettes.size()-1)) pal = 0;
  //default palette. Differs depending on effect
  if (pal == 0) switch (mode) {
    case FX_MODE_FIRE_2012  : pal = 35; break; // heat palette
    case FX_MODE_COLORWAVES : pal = 26; break; // landscape 33
    case FX_MODE_FILLNOISE8 : pal =  9; break; // ocean colors
    case FX_MODE_NOISE16_1  : pal = 20; break; // Drywet
    case FX_MODE_NOISE16_2  : pal = 43; break; // Blue cyan yellow
    case FX_MODE_NOISE16_3  : pal = 35; break; // heat palette
    case FX_MODE_NOISE16_4  : pal = 26; break; // landscape 33
    case FX_MODE_GLITTER    : pal = 11; break; // rainbow colors
    case FX_MODE_SUNRISE    : pal = 35; break; // heat palette
    case FX_MODE_FLOW       : pal =  6; break; // party
  }
  switch (pal) {
    case 0: //default palette. Exceptions for specific effects above
      targetPalette = PartyColors_p; break;
    case 1: {//periodically replace palette with a random one. Doesn't work with multiple FastLED segments
      if (millis() - _lastPaletteChange > 1000 + ((uint32_t)(255-intensity))*100) {
        targetPalette = CRGBPalette16(
                        CHSV(random8(), 255, random8(128, 255)),
                        CHSV(random8(), 255, random8(128, 255)),
                        CHSV(random8(), 192, random8(128, 255)),
                        CHSV(random8(), 255, random8(128, 255)));
        _lastPaletteChange = millis();
      } break;}
    case 2: {//primary color only
      CRGB prim = strip.gammaCorrectCol ? gamma32(colors[0]) : colors[0];
      targetPalette = CRGBPalette16(prim); break;}
    case 3: {//primary + secondary
      CRGB prim = strip.gammaCorrectCol ? gamma32(colors[0]) : colors[0];
      CRGB sec  = strip.gammaCorrectCol ? gamma32(colors[1]) : colors[1];
      targetPalette = CRGBPalette16(prim,prim,sec,sec); break;}
    case 4: {//primary + secondary + tertiary
      CRGB prim = strip.gammaCorrectCol ? gamma32(colors[0]) : colors[0];
      CRGB sec  = strip.gammaCorrectCol ? gamma32(colors[1]) : colors[1];
      CRGB ter  = strip.gammaCorrectCol ? gamma32(colors[2]) : colors[2];
      targetPalette = CRGBPalette16(ter,sec,prim); break;}
    case 5: {//primary + secondary (+tert if not off), more distinct
      CRGB prim = strip.gammaCorrectCol ? gamma32(colors[0]) : colors[0];
      CRGB sec  = strip.gammaCorrectCol ? gamma32(colors[1]) : colors[1];
      if (colors[2]) {
        CRGB ter = strip.gammaCorrectCol ? gamma32(colors[2]) : colors[2];
        targetPalette = CRGBPalette16(prim,prim,prim,prim,prim,sec,sec,sec,sec,sec,ter,ter,ter,ter,ter,prim);
      } else {
        targetPalette = CRGBPalette16(prim,prim,prim,prim,prim,prim,prim,prim,sec,sec,sec,sec,sec,sec,sec,sec);
      }
      break;}
    case 6: //Party colors
      targetPalette = PartyColors_p; break;
    case 7: //Cloud colors
      targetPalette = CloudColors_p; break;
    case 8: //Lava colors
      targetPalette = LavaColors_p; break;
    case 9: //Ocean colors
      targetPalette = OceanColors_p; break;
    case 10: //Forest colors
      targetPalette = ForestColors_p; break;
    case 11: //Rainbow colors
      targetPalette = RainbowColors_p; break;
    case 12: //Rainbow stripe colors
      targetPalette = RainbowStripeColors_p; break;
    default: //progmem palettes
      if (pal>245) {
        targetPalette = strip.customPalettes[255-pal]; // we checked bounds above
      } else {
        memcpy_P(tcp, (byte*)pgm_read_dword(&(gGradientPalettes[pal-13])), 72);
        targetPalette.loadDynamicGradientPalette(tcp);
      }
      break;
  }
  return targetPalette;
}

CRGBPalette16 &Segment::currentPalette(CRGBPalette16 &targetPalette, uint8_t pal) {
  loadPalette(targetPalette, pal);
  if (transitional && _t && progress() < 0xFFFFU) {
  //if (strip.paletteFade && getOption(SEG_OPTION_TRANSITIONAL) && progress() < 0xFFFFU) {
    // blend palettes
    uint8_t blends = map(_t->_dur, 0, 0xFFFF, 48, 6); // do not blend palettes too quickly (0-65.5s)
    nblendPaletteTowardPalette(_t->_palT, targetPalette, blends);
    targetPalette = _t->_palT; // copy transitioning/temporary palette
  }
  return targetPalette;
}

void Segment::handleTransition() {
  if (!transitional) return;
  unsigned long maxWait = millis() + 20;
  if (mode == FX_MODE_STATIC && next_time > maxWait) next_time = maxWait;
  if (progress() == 0xFFFFU) {
    if (_t) {
      if (_t->_modeP != mode) markForReset();
      delete _t;
      _t = nullptr;
    }
    transitional = false; // finish transitioning segment
  }
}

bool Segment::setColor(uint8_t slot, uint32_t c) { //returns true if changed
  if (slot >= NUM_COLORS || c == colors[slot]) return false;
  if (fadeTransition) startTransition(strip.getTransition()); // start transition prior to change
  colors[slot] = c;
  return true;
}

void Segment::setCCT(uint16_t k) {
  if (k > 255) { //kelvin value, convert to 0-255
    if (k < 1900)  k = 1900;
    if (k > 10091) k = 10091;
    k = (k - 1900) >> 5;
  }
  if (cct == k) return;
  if (fadeTransition) startTransition(strip.getTransition()); // start transition prior to change
  cct = k;
}

void Segment::setOpacity(uint8_t o) {
  if (opacity == o) return;
  if (fadeTransition) startTransition(strip.getTransition()); // start transition prior to change
  opacity = o;
}

void Segment::setOption(uint8_t n, bool val) {
  bool prevOn = getOption(SEG_OPTION_ON);
  if (fadeTransition && n == SEG_OPTION_ON && val != prevOn) startTransition(strip.getTransition()); // start transition prior to change
  if (val) options |=   0x01 << n;
  else     options &= ~(0x01 << n);
}

// 2D matrix
uint16_t Segment::virtualWidth() {
  uint16_t groupLen = groupLength();
  uint16_t vWidth = ((getOption(SEG_OPTION_TRANSPOSED) ? height() : width()) + groupLen - 1) / groupLen;
  if (getOption(SEG_OPTION_MIRROR)) vWidth = (vWidth + 1) /2;  // divide by 2 if mirror, leave at least a single LED
  return vWidth;
}

uint16_t Segment::virtualHeight() {
  uint16_t groupLen = groupLength();
  uint16_t vHeight = ((getOption(SEG_OPTION_TRANSPOSED) ? width() : height()) + groupLen - 1) / groupLen;
  if (getOption(SEG_OPTION_MIRROR_Y)) vHeight = (vHeight + 1) /2;  // divide by 2 if mirror, leave at least a single LED
  return vHeight;
}

// 1D strip
uint16_t Segment::virtualLength() {
#ifndef WLED_DISABLE_2D
  if (is2D()) {
    uint16_t vW = virtualWidth();
    uint16_t vH = virtualHeight();
    uint32_t vLen = vW * vH; // use all pixels from segment
    switch (map1D2D) {
      case M12_VerticalBar:
        vLen = vW; // segment width since it is used in getPixelColor()
        break;
      case M12_Block:
      case M12_Circle:
        vLen = max(vW,vH); // get the longest dimension
        break;
    }
    return vLen;
  }
#endif
  uint16_t groupLen = groupLength();
  uint16_t vLength = (length() + groupLen - 1) / groupLen;
  if (getOption(SEG_OPTION_MIRROR)) vLength = (vLength + 1) /2;  // divide by 2 if mirror, leave at least a single LED
  return vLength;
}

void IRAM_ATTR Segment::setPixelColor(int i, uint32_t col)
{
#ifndef WLED_DISABLE_2D
  if (is2D()) { // if this does not work use strip.isMatrix
    uint16_t vH = virtualHeight();  // segment height in logical pixels
    uint16_t vW = virtualWidth();
    switch (map1D2D) {
      case M12_Pixels:
        // use all available pixels as a long strip
        setPixelColorXY(i % vW, i / vW, col);
        break;
      case M12_VerticalBar:
        // expand 1D effect vertically
        for (int y = 0; y < vH; y++) setPixelColorXY(i, y, col);
        break;
      case M12_Circle:
        // expand in circular fashion from center
        for (float degrees = 0.0f; degrees <= 90.0f; degrees += 89.99f / (sqrtf((float)max(vH,vW))*i+1)) { // this may prove too many iterations on larger matrices
          // may want to try float version as well (with or without antialiasing)
          int x = roundf(sin_t(degrees*DEG_TO_RAD) * i);
          int y = roundf(cos_t(degrees*DEG_TO_RAD) * i);
          setPixelColorXY(x, y, col);
        }
        break;
      case M12_Block:
        for (int x = 0; x <= i; x++) setPixelColorXY(x, i, col);
        for (int y = 0; y <  i; y++) setPixelColorXY(i, y, col);
        break;
    }
    return;
  }
#endif

<<<<<<< HEAD
  if (leds) leds[i] = col;
=======
  if (strip.useLedsArray)
    strip.leds[start + i] = col;
>>>>>>> a098aa0a

  uint16_t len = length();
  uint8_t _bri_t = currentBri(getOption(SEG_OPTION_ON) ? opacity : 0);
  if (_bri_t < 255) {
    byte r = scale8(R(col), _bri_t);
    byte g = scale8(G(col), _bri_t);
    byte b = scale8(B(col), _bri_t);
    byte w = scale8(W(col), _bri_t);
    col = RGBW32(r, g, b, w);
  }

  // expand pixel (taking into account start, grouping, spacing [and offset])
  i = i * groupLength();
  if (getOption(SEG_OPTION_REVERSED)) { // is segment reversed?
    if (getOption(SEG_OPTION_MIRROR)) { // is segment mirrored?
      i = (len - 1) / 2 - i;  //only need to index half the pixels
    } else {
      i = (len - 1) - i;
    }
  }
  i += start; // starting pixel in a group

  // set all the pixels in the group
  for (int j = 0; j < grouping; j++) {
    uint16_t indexSet = i + ((getOption(SEG_OPTION_REVERSED)) ? -j : j);
    if (indexSet >= start && indexSet < stop) {
      if (getOption(SEG_OPTION_MIRROR)) { //set the corresponding mirrored pixel
        uint16_t indexMir = stop - indexSet + start - 1;          
        indexMir += offset; // offset/phase
        if (indexMir >= stop) indexMir -= len; // wrap
        strip.setPixelColor(indexMir, col);
      }
      indexSet += offset; // offset/phase
      if (indexSet >= stop) indexSet -= len; // wrap
      strip.setPixelColor(indexSet, col);
    }
  }
}

// anti-aliased normalized version of setPixelColor()
void Segment::setPixelColor(float i, uint32_t col, bool aa)
{
  if (i<0.0f || i>1.0f) return; // not normalized

  float fC = i * (virtualLength()-1);
  if (aa) {
    uint16_t iL = roundf(fC-0.49f);
    uint16_t iR = roundf(fC+0.49f);
    float    dL = fC - iL;
    float    dR = iR - fC;
    uint32_t cIL = getPixelColor(iL);
    uint32_t cIR = getPixelColor(iR);
    if (iR!=iL) {
      // blend L pixel
      cIL = color_blend(col, cIL, uint8_t(dL*255.0f));
      setPixelColor(iL, cIL);
      // blend R pixel
      cIR = color_blend(col, cIR, uint8_t(dR*255.0f));
      setPixelColor(iR, cIR);
    } else {
      // exact match (x & y land on a pixel)
      setPixelColor(iL, col);
    }
  } else {
    setPixelColor(uint16_t(roundf(fC)), col);
  }
}

uint32_t Segment::getPixelColor(uint16_t i)
{
#ifndef WLED_DISABLE_2D
  if (is2D()) { // if this does not work use strip.isMatrix
    uint16_t vH = virtualHeight();  // segment height in logical pixels
    uint16_t vW = virtualWidth();
    switch (map1D2D) {
      case M12_Pixels:
        return getPixelColorXY(i % vW, i / vW);
        break;
      case M12_VerticalBar:
        return getPixelColorXY(i, 0);
        break;
      case M12_Circle:
      case M12_Block:
        // use longest dimension
        return vW>vH ? getPixelColorXY(i, 0) : getPixelColorXY(0, i);
        break;
    }
    return 0;
  }
#endif

<<<<<<< HEAD
  if (leds) return RGBW32(leds[i].r, leds[i].g, leds[i].b, 0);
=======
  if (strip.useLedsArray) {
    return strip.leds[start + i];
  }
>>>>>>> a098aa0a

  if (getOption(SEG_OPTION_REVERSED)) i = virtualLength() - i - 1;
  i *= groupLength();
  i += start;
  /* offset/phase */
  i += offset;
  if (i >= stop) i -= length();
  return strip.getPixelColor(i);
}

uint8_t Segment::differs(Segment& b) {
  uint8_t d = 0;
  if (start != b.start)         d |= SEG_DIFFERS_BOUNDS;
  if (stop != b.stop)           d |= SEG_DIFFERS_BOUNDS;
  if (offset != b.offset)       d |= SEG_DIFFERS_GSO;
  if (grouping != b.grouping)   d |= SEG_DIFFERS_GSO;
  if (spacing != b.spacing)     d |= SEG_DIFFERS_GSO;
  if (opacity != b.opacity)     d |= SEG_DIFFERS_BRI;
  if (mode != b.mode)           d |= SEG_DIFFERS_FX;
  if (speed != b.speed)         d |= SEG_DIFFERS_FX;
  if (intensity != b.intensity) d |= SEG_DIFFERS_FX;
  if (palette != b.palette)     d |= SEG_DIFFERS_FX;
  if (custom1 != b.custom1)     d |= SEG_DIFFERS_FX;
  if (custom2 != b.custom2)     d |= SEG_DIFFERS_FX;
  if (custom3 != b.custom3)     d |= SEG_DIFFERS_FX;
  if (startY != b.startY)       d |= SEG_DIFFERS_BOUNDS;
  if (stopY != b.stopY)         d |= SEG_DIFFERS_BOUNDS;

  //bit pattern: msb first: [transposed mirrorY reverseY] transitional (tbd) paused needspixelstate mirrored on reverse selected
  if ((options & 0b1111111100101110) != (b.options & 0b1111111100101110)) d |= SEG_DIFFERS_OPT;
  if ((options & 0x01) != (b.options & 0x01))                             d |= SEG_DIFFERS_SEL;
  
  for (uint8_t i = 0; i < NUM_COLORS; i++) if (colors[i] != b.colors[i]) d |= SEG_DIFFERS_COL;

  return d;
}

void Segment::refreshLightCapabilities() {
  uint8_t capabilities = 0x01;

  for (uint8_t b = 0; b < busses.getNumBusses(); b++) {
    Bus *bus = busses.getBus(b);
    if (bus == nullptr || bus->getLength()==0) break;
    if (!bus->isOk()) continue;
    if (bus->getStart() >= stop) continue;
    if (bus->getStart() + bus->getLength() <= start) continue;

    uint8_t type = bus->getType();
    if (type == TYPE_ANALOG_1CH || (!cctFromRgb && type == TYPE_ANALOG_2CH)) capabilities &= 0xFE; // does not support RGB
    if (bus->isRgbw()) capabilities |= 0x02; // segment supports white channel
    if (!cctFromRgb) {
      switch (type) {
        case TYPE_ANALOG_5CH:
        case TYPE_ANALOG_2CH:
          capabilities |= 0x04; //segment supports white CCT 
      }
    }
    if (correctWB && type != TYPE_ANALOG_1CH) capabilities |= 0x04; //white balance correction (uses CCT slider)
    uint8_t aWM = Bus::getAutoWhiteMode()<255 ? Bus::getAutoWhiteMode() : bus->getAWMode();
    bool whiteSlider = (aWM == RGBW_MODE_DUAL || aWM == RGBW_MODE_MANUAL_ONLY); // white slider allowed
    if (bus->isRgbw() && (whiteSlider || !(capabilities & 0x01))) capabilities |= 0x08; // allow white channel adjustments (AWM allows or is not RGB)
  }
  _capabilities = capabilities;
}

/*
 * Fills segment with color
 */
void Segment::fill(uint32_t c) {
  const uint16_t cols = is2D() ? virtualWidth() : virtualLength();
  const uint16_t rows = virtualHeight(); // will be 1 for 1D
  for(uint16_t y = 0; y < rows; y++) for (uint16_t x = 0; x < cols; x++) {
    if (is2D()) setPixelColorXY(x, y, c);
    else        setPixelColor(x, c);
  }
}

// Blends the specified color with the existing pixel color.
void Segment::blendPixelColor(int n, uint32_t color, uint8_t blend) {
  setPixelColor(n, color_blend(getPixelColor(n), color, blend));
}

// Adds the specified color with the existing pixel color perserving color balance.
void Segment::addPixelColor(int n, uint32_t color) {
  setPixelColor(n, color_add(getPixelColor(n), color));
}

void Segment::fadePixelColor(uint16_t n, uint8_t fade) {
  CRGB pix = CRGB(getPixelColor(n)).nscale8_video(fade);
  setPixelColor(n, pix);
}

/*
 * fade out function, higher rate = quicker fade
 */
void Segment::fade_out(uint8_t rate) {
  const uint16_t cols = is2D() ? virtualWidth() : virtualLength();
  const uint16_t rows = virtualHeight(); // will be 1 for 1D

  rate = (255-rate) >> 1;
  float mappedRate = float(rate) +1.1;

  uint32_t color = colors[1]; // SEGCOLOR(1); // target color
  int w2 = W(color);
  int r2 = R(color);
  int g2 = G(color);
  int b2 = B(color);

  for (uint16_t y = 0; y < rows; y++) for (uint16_t x = 0; x < cols; x++) {
    color = is2D() ? getPixelColorXY(x, y) : getPixelColor(x);
    int w1 = W(color);
    int r1 = R(color);
    int g1 = G(color);
    int b1 = B(color);

    int wdelta = (w2 - w1) / mappedRate;
    int rdelta = (r2 - r1) / mappedRate;
    int gdelta = (g2 - g1) / mappedRate;
    int bdelta = (b2 - b1) / mappedRate;

    // if fade isn't complete, make sure delta is at least 1 (fixes rounding issues)
    wdelta += (w2 == w1) ? 0 : (w2 > w1) ? 1 : -1;
    rdelta += (r2 == r1) ? 0 : (r2 > r1) ? 1 : -1;
    gdelta += (g2 == g1) ? 0 : (g2 > g1) ? 1 : -1;
    bdelta += (b2 == b1) ? 0 : (b2 > b1) ? 1 : -1;

    if (is2D()) setPixelColorXY(x, y, r1 + rdelta, g1 + gdelta, b1 + bdelta, w1 + wdelta);
    else        setPixelColor(x, r1 + rdelta, g1 + gdelta, b1 + bdelta, w1 + wdelta);
  }
}

// fades all pixels to black using nscale8()
void Segment::fadeToBlackBy(uint8_t fadeBy) {
  const uint16_t cols = is2D() ? virtualWidth() : virtualLength();
  const uint16_t rows = virtualHeight(); // will be 1 for 1D

  for (uint16_t y = 0; y < rows; y++) for (uint16_t x = 0; x < cols; x++) {
    if (is2D()) setPixelColorXY(x, y, CRGB(getPixelColorXY(x,y)).nscale8(255-fadeBy));
    else        setPixelColor(x, CRGB(getPixelColor(x)).nscale8(255-fadeBy));
  }
}

/*
 * blurs segment content, source: FastLED colorutils.cpp
 */
void Segment::blur(uint8_t blur_amount)
{
#ifndef WLED_DISABLE_2D
  if (is2D()) {
    // compatibility with 2D
    const uint16_t cols = virtualWidth();
    const uint16_t rows = virtualHeight();
    for (uint16_t i = 0; i < rows; i++) blurRow(i, blur_amount); // blur all rows
    for (uint16_t k = 0; k < cols; k++) blurCol(k, blur_amount); // blur all columns
    return;
  }
#endif
  uint8_t keep = 255 - blur_amount;
  uint8_t seep = blur_amount >> 1;
  CRGB carryover = CRGB::Black;
  for(uint16_t i = 0; i < virtualLength(); i++)
  {
    CRGB cur = CRGB(getPixelColor(i));
    CRGB part = cur;
    part.nscale8(seep);
    cur.nscale8(keep);
    cur += carryover;
    if(i > 0) {
      uint32_t c = getPixelColor(i-1);
      uint8_t r = R(c);
      uint8_t g = G(c);
      uint8_t b = B(c);
      setPixelColor(i-1, qadd8(r, part.red), qadd8(g, part.green), qadd8(b, part.blue));
    }
    setPixelColor(i,cur.red, cur.green, cur.blue);
    carryover = part;
  }
}

/*
 * Put a value 0 to 255 in to get a color value.
 * The colours are a transition r -> g -> b -> back to r
 * Inspired by the Adafruit examples.
 */
uint32_t Segment::color_wheel(uint8_t pos) { // TODO
  if (palette) return color_from_palette(pos, false, true, 0);
  pos = 255 - pos;
  if(pos < 85) {
    return ((uint32_t)(255 - pos * 3) << 16) | ((uint32_t)(0) << 8) | (pos * 3);
  } else if(pos < 170) {
    pos -= 85;
    return ((uint32_t)(0) << 16) | ((uint32_t)(pos * 3) << 8) | (255 - pos * 3);
  } else {
    pos -= 170;
    return ((uint32_t)(pos * 3) << 16) | ((uint32_t)(255 - pos * 3) << 8) | (0);
  }
}

/*
 * Returns a new, random wheel index with a minimum distance of 42 from pos.
 */
uint8_t Segment::get_random_wheel_index(uint8_t pos) {
  uint8_t r = 0, x = 0, y = 0, d = 0;

  while(d < 42) {
    r = random8();
    x = abs(pos - r);
    y = 255 - x;
    d = MIN(x, y);
  }
  return r;
}

/*
 * Gets a single color from the currently selected palette.
 * @param i Palette Index (if mapping is true, the full palette will be _virtualSegmentLength long, if false, 255). Will wrap around automatically.
 * @param mapping if true, LED position in segment is considered for color
 * @param wrap FastLED palettes will usally wrap back to the start smoothly. Set false to get a hard edge
 * @param mcol If the default palette 0 is selected, return the standard color 0, 1 or 2 instead. If >2, Party palette is used instead
 * @param pbri Value to scale the brightness of the returned color by. Default is 255. (no scaling)
 * @returns Single color from palette
 */
uint32_t Segment::color_from_palette(uint16_t i, bool mapping, bool wrap, uint8_t mcol, uint8_t pbri)
{
  // default palette or no RGB support on segment
  if ((palette == 0 && mcol < NUM_COLORS) || !(_capabilities & 0x01)) {
    uint32_t color = (transitional && _t) ? _t->_colorT[mcol] : colors[mcol];
    color = strip.gammaCorrectCol ? gamma32(color) : color;
    if (pbri == 255) return color;
    return RGBW32(scale8_video(R(color),pbri), scale8_video(G(color),pbri), scale8_video(B(color),pbri), scale8_video(W(color),pbri));
  }

  uint8_t paletteIndex = i;
  if (mapping && virtualLength() > 1) paletteIndex = (i*255)/(virtualLength() -1);
  if (!wrap) paletteIndex = scale8(paletteIndex, 240); //cut off blend at palette "end"
  CRGB fastled_col;
  CRGBPalette16 curPal;
  if (transitional && _t) curPal = _t->_palT;
  else                    loadPalette(curPal, palette);
  fastled_col = ColorFromPalette(curPal, paletteIndex, pbri, (strip.paletteBlend == 3)? NOBLEND:LINEARBLEND); // NOTE: paletteBlend should be global

  return RGBW32(fastled_col.r, fastled_col.g, fastled_col.b, 0);
}


///////////////////////////////////////////////////////////////////////////////
// WS2812FX class implementation
///////////////////////////////////////////////////////////////////////////////

//do not call this method from system context (network callback)
void WS2812FX::finalizeInit(void)
{
  //reset segment runtimes
  for (segment &seg : _segments) {
    seg.markForReset();
    seg.resetIfRequired();
  }
//  for (uint8_t i = 0; i < getMaxSegments(); i++) {
//    _segments[i].markForReset();
//    _segments[i].resetIfRequired();
//  }

  _hasWhiteChannel = _isOffRefreshRequired = false;

  //if busses failed to load, add default (fresh install, FS issue, ...)
  if (busses.getNumBusses() == 0) {
    DEBUG_PRINTLN(F("No busses, init default"));
    const uint8_t defDataPins[] = {DATA_PINS};
    const uint16_t defCounts[] = {PIXEL_COUNTS};
    const uint8_t defNumBusses = ((sizeof defDataPins) / (sizeof defDataPins[0]));
    const uint8_t defNumCounts = ((sizeof defCounts)   / (sizeof defCounts[0]));
    uint16_t prevLen = 0;
    for (uint8_t i = 0; i < defNumBusses && i < WLED_MAX_BUSSES; i++) {
      uint8_t defPin[] = {defDataPins[i]};
      uint16_t start = prevLen;
      uint16_t count = defCounts[(i < defNumCounts) ? i : defNumCounts -1];
      prevLen += count;
      BusConfig defCfg = BusConfig(DEFAULT_LED_TYPE, defPin, start, count, DEFAULT_LED_COLOR_ORDER, false, 0, RGBW_MODE_MANUAL_ONLY);
      busses.add(defCfg);
    }
  }

  _length = 0;
  for (uint8_t i=0; i<busses.getNumBusses(); i++) {
    Bus *bus = busses.getBus(i);
    if (bus == nullptr) continue;
    if (bus->getStart() + bus->getLength() > MAX_LEDS) break;
    //RGBW mode is enabled if at least one of the strips is RGBW
    _hasWhiteChannel |= bus->isRgbw();
    //refresh is required to remain off if at least one of the strips requires the refresh.
    _isOffRefreshRequired |= bus->isOffRefreshRequired();
    uint16_t busEnd = bus->getStart() + bus->getLength();
    if (busEnd > _length) _length = busEnd;
    #ifdef ESP8266
    if ((!IS_DIGITAL(bus->getType()) || IS_2PIN(bus->getType()))) continue;
    uint8_t pins[5];
    if (!bus->getPins(pins)) continue;
    BusDigital* bd = static_cast<BusDigital*>(bus);
    if (pins[0] == 3) bd->reinit();
    #endif
  }

  //segments are created in makeAutoSegments();

  setBrightness(_brightness);
}

void WS2812FX::service() {
  uint32_t nowUp = millis(); // Be aware, millis() rolls over every 49 days
  now = nowUp + timebase;
  if (nowUp - _lastShow < MIN_SHOW_DELAY) return;
  bool doShow = false;

  //initialize leds array. Move to better place then service??? TBD: realloc if nr of leds change
  // if (useLedsArray) {
    // if (leds != nullptr && sizeof(leds) / sizeof(uint32_t) != _length) {
    //   free(leds);
    //   leds = nullptr;
    // }
    if  (leds == nullptr) {
      #if defined(ARDUINO_ARCH_ESP32) && defined(WLED_USE_PSRAM)
      if (psramFound())
        leds = (CRGB*) ps_malloc(sizeof(CRGB) * _length);
      else
      #endif
        leds = (uint32_t*) malloc(sizeof(uint32_t) * _length);
    }
  // }

  _isServicing = true;
  _segment_index = 0;
  for (segment &seg : _segments) {
//  for (int i = 0; i < getMaxSegments(); i++) {
//    Segment &seg = getSegment(i);
    // reset the segment runtime data if needed
    seg.resetIfRequired();

    if (!seg.isActive()) continue;

    // last condition ensures all solid segments are updated at the same time
    if(nowUp > seg.next_time || _triggered || (doShow && seg.mode == FX_MODE_STATIC))
    {
      if (seg.grouping == 0) seg.grouping = 1; //sanity check
      doShow = true;
      uint16_t delay = FRAMETIME;

      if (!seg.getOption(SEG_OPTION_FREEZE)) { //only run effect function if not frozen
        _virtualSegmentLength = seg.virtualLength();
        _colors_t[0] = seg.currentColor(0, seg.colors[0]);
        _colors_t[1] = seg.currentColor(1, seg.colors[1]);
        _colors_t[2] = seg.currentColor(2, seg.colors[2]);
        seg.currentPalette(_currentPalette, seg.palette);

        if (!cctFromRgb || correctWB) busses.setSegmentCCT(seg.currentBri(seg.cct, true), correctWB);
        for (uint8_t c = 0; c < NUM_COLORS; c++) _colors_t[c] = gamma32(_colors_t[c]);

        // effect blending (execute previous effect)
        // actual code may be a bit more involved as effects have runtime data including allocated memory
        //if (getOption(SEG_OPTION_TRANSITIONAL) && seg._modeP) (*_mode[seg._modeP])(progress());
        delay = (*_mode[seg.currentMode(seg.mode)])();
        if (seg.mode != FX_MODE_HALLOWEEN_EYES) seg.call++;
        if (seg.transitional && delay > FRAMETIME) delay = FRAMETIME; // foce faster updates during transition

        seg.handleTransition();
      }

      seg.next_time = nowUp + delay;
    }
    _segment_index++;
  }
  _virtualSegmentLength = 0;
  busses.setSegmentCCT(-1);
  if(doShow) {
    yield();
    show();
  }
  _triggered = false;
  _isServicing = false;
}

void IRAM_ATTR WS2812FX::setPixelColor(int i, uint32_t col)
{
  if (i >= _length) return;
  if (i < customMappingSize) i = customMappingTable[i];
  busses.setPixelColor(i, col);
}

uint32_t WS2812FX::getPixelColor(uint16_t i)
{
  if (i >= _length) return 0;
  if (i < customMappingSize) i = customMappingTable[i];
    return busses.getPixelColor(i);
}


//DISCLAIMER
//The following function attemps to calculate the current LED power usage,
//and will limit the brightness to stay below a set amperage threshold.
//It is NOT a measurement and NOT guaranteed to stay within the ablMilliampsMax margin.
//Stay safe with high amperage and have a reasonable safety margin!
//I am NOT to be held liable for burned down garages!

//fine tune power estimation constants for your setup                  
#define MA_FOR_ESP        100 //how much mA does the ESP use (Wemos D1 about 80mA, ESP32 about 120mA)
                              //you can set it to 0 if the ESP is powered by USB and the LEDs by external

void WS2812FX::estimateCurrentAndLimitBri() {
  //power limit calculation
  //each LED can draw up 195075 "power units" (approx. 53mA)
  //one PU is the power it takes to have 1 channel 1 step brighter per brightness step
  //so A=2,R=255,G=0,B=0 would use 510 PU per LED (1mA is about 3700 PU)
  bool useWackyWS2815PowerModel = false;
  byte actualMilliampsPerLed = milliampsPerLed;

  if(milliampsPerLed == 255) {
    useWackyWS2815PowerModel = true;
    actualMilliampsPerLed = 12; // from testing an actual strip
  }

  if (ablMilliampsMax < 150 || actualMilliampsPerLed == 0) { //0 mA per LED and too low numbers turn off calculation
    currentMilliamps = 0;
    busses.setBrightness(_brightness);
    return;
  }

  uint16_t pLen = getLengthPhysical();
  uint32_t puPerMilliamp = 195075 / actualMilliampsPerLed;
  uint32_t powerBudget = (ablMilliampsMax - MA_FOR_ESP) * puPerMilliamp; //100mA for ESP power
  if (powerBudget > puPerMilliamp * pLen) { //each LED uses about 1mA in standby, exclude that from power budget
    powerBudget -= puPerMilliamp * pLen;
  } else {
    powerBudget = 0;
  }

  uint32_t powerSum = 0;

  for (uint8_t b = 0; b < busses.getNumBusses(); b++) {
    Bus *bus = busses.getBus(b);
    if (bus->getType() >= TYPE_NET_DDP_RGB) continue; //exclude non-physical network busses
    uint16_t len = bus->getLength();
    uint32_t busPowerSum = 0;
    for (uint16_t i = 0; i < len; i++) { //sum up the usage of each LED
      uint32_t c = bus->getPixelColor(i);
      byte r = R(c), g = G(c), b = B(c), w = W(c);

      if(useWackyWS2815PowerModel) { //ignore white component on WS2815 power calculation
        busPowerSum += (MAX(MAX(r,g),b)) * 3;
      } else {
        busPowerSum += (r + g + b + w);
      }
    }

    if (bus->isRgbw()) { //RGBW led total output with white LEDs enabled is still 50mA, so each channel uses less
      busPowerSum *= 3;
      busPowerSum = busPowerSum >> 2; //same as /= 4
    }
    powerSum += busPowerSum;
  }

  uint32_t powerSum0 = powerSum;
  powerSum *= _brightness;
  
  if (powerSum > powerBudget) //scale brightness down to stay in current limit
  {
    float scale = (float)powerBudget / (float)powerSum;
    uint16_t scaleI = scale * 255;
    uint8_t scaleB = (scaleI > 255) ? 255 : scaleI;
    uint8_t newBri = scale8(_brightness, scaleB);
    busses.setBrightness(newBri); //to keep brightness uniform, sets virtual busses too
    currentMilliamps = (powerSum0 * newBri) / puPerMilliamp;
  } else {
    currentMilliamps = powerSum / puPerMilliamp;
    busses.setBrightness(_brightness);
  }
  currentMilliamps += MA_FOR_ESP; //add power of ESP back to estimate
  currentMilliamps += pLen; //add standby power back to estimate
}

void WS2812FX::show(void) {

  // avoid race condition, caputre _callback value
  show_callback callback = _callback;
  if (callback) callback();

  estimateCurrentAndLimitBri();
  
  // some buses send asynchronously and this method will return before
  // all of the data has been sent.
  // See https://github.com/Makuna/NeoPixelBus/wiki/ESP32-NeoMethods#neoesp32rmt-methods
  busses.show();
  unsigned long now = millis();
  unsigned long diff = now - _lastShow;
  uint16_t fpsCurr = 200;
  if (diff > 0) fpsCurr = 1000 / diff;
  _cumulativeFps = (3 * _cumulativeFps + fpsCurr) >> 2;
  _lastShow = now;
}

/**
 * Returns a true value if any of the strips are still being updated.
 * On some hardware (ESP32), strip updates are done asynchronously.
 */
bool WS2812FX::isUpdating() {
  return !busses.canAllShow();
}

/**
 * Returns the refresh rate of the LED strip. Useful for finding out whether a given setup is fast enough.
 * Only updates on show() or is set to 0 fps if last show is more than 2 secs ago, so accurary varies
 */
uint16_t WS2812FX::getFps() {
  if (millis() - _lastShow > 2000) return 0;
  return _cumulativeFps +1;
}

void WS2812FX::setTargetFps(uint8_t fps) {
	if (fps > 0 && fps <= 120) _targetFps = fps;
	_frametime = 1000 / _targetFps;
}

void WS2812FX::setMode(uint8_t segid, uint8_t m) {
  if (segid >= _segments.size()) return;
//  if (segid >= getMaxSegments()) return;
   
  if (m >= getModeCount()) m = getModeCount() - 1;

  if (_segments[segid].mode != m) {
    //_segments[segid].startTransition(_transitionDur); // set effect transitions
    _segments[segid].markForReset();
    _segments[segid].mode = m;
  }
}

//applies to all active and selected segments
void WS2812FX::setColor(uint8_t slot, uint32_t c) {
  if (slot >= NUM_COLORS) return;

  for (segment &seg : _segments) {
//  for (int i = 0; i < getMaxSegments(); i++) {
//    Segment &seg = getSegment(i);
    if (seg.isSelected()) {
      seg.setColor(slot, c);
    }
  }
}

void WS2812FX::setCCT(uint16_t k) {
  for (segment &seg : _segments) {
//  for (int i = 0; i < getMaxSegments(); i++) {
//    Segment &seg = getSegment(i);
    if (seg.isActive() && seg.isSelected()) {
      seg.setCCT(k);
    }
  }
}

void WS2812FX::setBrightness(uint8_t b, bool direct) {
  if (gammaCorrectBri) b = gamma8(b);
  if (_brightness == b) return;
  _brightness = b;
  if (_brightness == 0) { //unfreeze all segments on power off
    for (segment &seg : _segments) {
//    for (int i = 0; i < getMaxSegments(); i++) {
//      Segment &seg = getSegment(i);
      seg.setOption(SEG_OPTION_FREEZE, false);
    }
  }
  if (direct) {
    // would be dangerous if applied immediately (could exceed ABL), but will not output until the next show()
    busses.setBrightness(b);
  } else {
	  unsigned long t = millis();
    if (_segments[0].next_time > t + 22 && t - _lastShow > MIN_SHOW_DELAY) show(); //apply brightness change immediately if no refresh soon
  }
}

uint8_t WS2812FX::getFirstSelectedSegId(void)
{
  size_t i = 0;
  for (segment &seg : _segments) {
//  for (int i = 0; i < getMaxSegments(); i++) {
//    Segment &seg = getSegment(i);
    if (seg.isSelected()) return i;
    i++;
  }
  // if none selected, use the main segment
  return getMainSegmentId();
}

void WS2812FX::setMainSegmentId(uint8_t n) {
//  if (n >= getMaxSegments()) return;
//  //use supplied n if active, or first active
//  if (_segments[n].isActive()) {
//    _mainSegment = n; return;
//  }
//  for (uint8_t i = 0; i < getMaxSegments(); i++) {
//    if (_segments[i].isActive()) {
//      _mainSegment = i; return;
//    }
//  }
  _mainSegment = 0;
  if (n < _segments.size()) {
    _mainSegment = n;
  }
  return;
}

uint8_t WS2812FX::getLastActiveSegmentId(void) {
//  for (uint8_t i = getMaxSegments() -1; i > 0; i--) {
//    if (_segments[i].isActive()) return i;
//  }
//  return 0;
  return _segments.size()-1;
}

uint8_t WS2812FX::getActiveSegmentsNum(void) {
  uint8_t c = 0;
//  for (uint8_t i = 0; i < getMaxSegments(); i++) {
  for (size_t i = 0; i < _segments.size(); i++) {
    if (_segments[i].isActive()) c++;
  }
  return c;
}

uint16_t WS2812FX::getLengthPhysical(void) {
  uint16_t len = 0;
  for (uint8_t b = 0; b < busses.getNumBusses(); b++) {
    Bus *bus = busses.getBus(b);
    if (bus->getType() >= TYPE_NET_DDP_RGB) continue; //exclude non-physical network busses
    len += bus->getLength();
  }
  return len;
}

//used for JSON API info.leds.rgbw. Little practical use, deprecate with info.leds.rgbw.
//returns if there is an RGBW bus (supports RGB and White, not only white)
//not influenced by auto-white mode, also true if white slider does not affect output white channel
bool WS2812FX::hasRGBWBus(void) {
	for (uint8_t b = 0; b < busses.getNumBusses(); b++) {
    Bus *bus = busses.getBus(b);
    if (bus == nullptr || bus->getLength()==0) break;
    switch (bus->getType()) {
      case TYPE_SK6812_RGBW:
      case TYPE_TM1814:
      case TYPE_ANALOG_4CH:
        return true;
    }
  }
	return false;
}

bool WS2812FX::hasCCTBus(void) {
	if (cctFromRgb && !correctWB) return false;
	for (uint8_t b = 0; b < busses.getNumBusses(); b++) {
    Bus *bus = busses.getBus(b);
    if (bus == nullptr || bus->getLength()==0) break;
    switch (bus->getType()) {
      case TYPE_ANALOG_5CH:
      case TYPE_ANALOG_2CH:
        return true;
    }
  }
	return false;
}

void WS2812FX::purgeSegments(bool force) {
  // remove all inactive segments (from the back)
  int deleted = 0;
  if (_segments.size() <= 1) return;
  for (int i = _segments.size()-1; i > 0; i--)
    if (_segments[i].stop == 0 || force) {
      DEBUG_PRINT(F("Purging segment segment: ")); DEBUG_PRINTLN(i);
      deleted++;
      _segments.erase(_segments.begin() + i);
    }
  if (deleted) {
    _segments.shrink_to_fit();
    if (_mainSegment >= _segments.size()) setMainSegmentId(0);
  }
}

Segment& WS2812FX::getSegment(uint8_t id) {
//  return _segments[id >= getMaxSegments() ? getMainSegmentId() : id];
  return _segments[id >= _segments.size() ? getMainSegmentId() : id]; // vectors
}

void WS2812FX::setSegment(uint8_t n, uint16_t i1, uint16_t i2, uint8_t grouping, uint8_t spacing, uint16_t offset, uint16_t startY, uint16_t stopY) {
  if (n >= _segments.size()) return;
//  if (n >= getMaxSegments()) return;
  Segment& seg = _segments[n];

  //return if neither bounds nor grouping have changed
  bool boundsUnchanged = (seg.start == i1 && seg.stop == i2);
  if (isMatrix) {
    boundsUnchanged &= (seg.startY == startY && seg.stopY == stopY);
  }
  if (boundsUnchanged
			&& (!grouping || (seg.grouping == grouping && seg.spacing == spacing))
			&& (offset == UINT16_MAX || offset == seg.offset)) return;

  //if (seg.stop) setRange(seg.start, seg.stop -1, BLACK); //turn old segment range off
  if (seg.stop) seg.fill(BLACK); //turn old segment range off
  if (i2 <= i1) //disable segment
  {
    // disabled segments should get removed using purgeSegments()
    DEBUG_PRINT(F("-- Segment ")); DEBUG_PRINT(n); DEBUG_PRINTLN(F(" marked inactive."));
    seg.stop = 0;
    //if (seg.name) {
    //  delete[] seg.name;
    //  seg.name = nullptr;
    //}
    // if main segment is deleted, set first active as main segment
    if (n == _mainSegment) setMainSegmentId(0);
    seg.markForReset();
    return;
  }
  if (isMatrix) {
    #ifndef WLED_DISABLE_2D
    if (i1 < matrixWidth) seg.start = i1;
    seg.stop = i2 > matrixWidth ? matrixWidth : i2;
    if (startY < matrixHeight) seg.startY = startY;
    seg.stopY = stopY > matrixHeight ? matrixHeight : MAX(1,stopY);
    #endif
  } else {
    if (i1 < _length) seg.start = i1;
    seg.stop = i2 > _length ? _length : i2;
    seg.startY = 0;
    seg.stopY  = 1;
  }
  if (grouping) {
    seg.grouping = grouping;
    seg.spacing = spacing;
  }
	if (offset < UINT16_MAX) seg.offset = offset;
  seg.markForReset();
  if (!boundsUnchanged) seg.refreshLightCapabilities();
}

void WS2812FX::restartRuntime() {
  for (segment &seg : _segments) seg.markForReset();
//  for (uint8_t i = 0; i < getMaxSegments(); i++) {
//    Segment &seg = getSegment(i);
//    seg.markForReset();
//  }
}

void WS2812FX::resetSegments() {
  _segments.clear(); // destructs all Segment as part of clearing
  #ifndef WLED_DISABLE_2D
  segment seg = isMatrix ? Segment(0, matrixWidth, 0, matrixHeight) : Segment(0, _length);
  #else
  segment seg = Segment(0, _length);
  #endif
  _segments.push_back(seg);
  _mainSegment = 0;
/*
  for (uint8_t i = 0; i < getMaxSegments(); i++) if (_segments[i].name) delete[] _segments[i].name;
  _mainSegment = 0;
  memset(_segments, 0, sizeof(_segments));
  //memset(_segmentruntimes, 0, sizeof(_segmentruntimes));
  _segment_index = 0;
  _segments[0].mode = DEFAULT_MODE;
  _segments[0].colors[0] = DEFAULT_COLOR;
  _segments[0].start = 0;
  _segments[0].startY = 0;
  _segments[0].speed = DEFAULT_SPEED;
  _segments[0].intensity = DEFAULT_INTENSITY;
  _segments[0].stop = isMatrix ? matrixWidth : _length;
  _segments[0].stopY = isMatrix ? matrixHeight : 1;
  _segments[0].grouping = 1;
  _segments[0].setOption(SEG_OPTION_SELECTED, 1);
  _segments[0].setOption(SEG_OPTION_ON, 1);
  _segments[0].opacity = 255;
  _segments[0].cct = 127;
  _segments[0].custom1 = DEFAULT_C1;
  _segments[0].custom2 = DEFAULT_C2;
  _segments[0].custom3 = DEFAULT_C3;

  for (uint16_t i = 1; i < getMaxSegments(); i++)
  {
    _segments[i].colors[0] = _segments[i].color_wheel(i*51);
    _segments[i].grouping = 1;
    _segments[i].setOption(SEG_OPTION_ON, 1);
    _segments[i].opacity = 255;
    _segments[i].cct = 127;
    _segments[i].speed = DEFAULT_SPEED;
    _segments[i].intensity = DEFAULT_INTENSITY;
    _segments[i].custom1 = DEFAULT_C1;
    _segments[i].custom2 = DEFAULT_C2;
    _segments[i].custom3 = DEFAULT_C3;
    _segments[i].markForReset();
  }
  _segments[0].markForReset();
*/
}

void WS2812FX::makeAutoSegments(bool forceReset) {
  if (isMatrix) {
    #ifndef WLED_DISABLE_2D
    // only create 1 2D segment
    if (forceReset || getSegmentsNum() == 0) resetSegments(); // initialises 1 segment
    else if (getActiveSegmentsNum() == 1) {
      size_t i = getLastActiveSegmentId();
      _segments[i].start  = 0;
      _segments[i].stop   = matrixWidth;
      _segments[i].startY = 0;
      _segments[i].stopY  = matrixHeight;
      _segments[i].grouping = 1;
      _segments[i].spacing  = 0;
      _mainSegment = i;
    }
    #endif
  } else if (autoSegments) { //make one segment per bus
    uint16_t segStarts[MAX_NUM_SEGMENTS] = {0};
    uint16_t segStops [MAX_NUM_SEGMENTS] = {0};
    uint8_t s = 0;
    for (uint8_t i = 0; i < busses.getNumBusses(); i++) {
      Bus* b = busses.getBus(i);

      segStarts[s] = b->getStart();
      segStops[s]  = segStarts[s] + b->getLength();

      //check for overlap with previous segments
      for (uint8_t j = 0; j < s; j++) {
        if (segStops[j] > segStarts[s] && segStarts[j] < segStops[s]) {
          //segments overlap, merge
          segStarts[j] = min(segStarts[s],segStarts[j]);
          segStops [j] = max(segStops [s],segStops [j]); segStops[s] = 0;
          s--;
        }
      }
      s++;
    }
    _segments.clear();
    for (uint8_t i = 0; i < s; i++) {
      Segment seg = Segment(segStarts[i], segStops[i]);
      seg.setOption(SEG_OPTION_SELECTED, true);
      _segments.push_back(seg);
    }
//    for (uint8_t i = 0; i < getMaxSegments(); i++) {
//      _segments[i].setOption(SEG_OPTION_SELECTED, true);
//      setSegment(i, segStarts[i], segStops[i]);
//    }
    _mainSegment = 0;
  } else {
    if (forceReset || getSegmentsNum() == 0) resetSegments();
    //expand the main seg to the entire length, but only if there are no other segments, or reset is forced
    else if (getActiveSegmentsNum() == 1) {
      size_t i = getLastActiveSegmentId();
      _segments[i].start = 0;
      _segments[i].stop  = _length;
      _mainSegment = 0;
    }
  }

  fixInvalidSegments();
}

void WS2812FX::fixInvalidSegments() {
  //make sure no segment is longer than total (sanity check)
  for (int i = getSegmentsNum()-1; i > 0; i--) {
    if (_segments[i].start >= _length) { _segments.erase(_segments.begin()+i); continue; }
    if (_segments[i].stop  >  _length) _segments[i].stop = _length;
    // this is always called as the last step after finalizeInit(), update covered bus types
    _segments[i].refreshLightCapabilities();
  }
//  for (uint8_t i = 0; i < getMaxSegments(); i++) {
//    if (_segments[i].start >= _length) { _segments[i].start = _segments[i].stop = 0; _segments[i].markForReset(); }
//    if (_segments[i].stop  >  _length) { _segments[i].stop = _length; _segments[i].markForReset(); }
//    // this is always called as the last step after finalizeInit(), update covered bus types
//    if (_segments[i].isActive()) _segments[i].refreshLightCapabilities();
//  }
}

//true if all segments align with a bus, or if a segment covers the total length
bool WS2812FX::checkSegmentAlignment() {
  bool aligned = false;
  for (segment &seg : _segments) {
//  for (uint8_t i = 0; i < getMaxSegments(); i++) {
//    Segment &seg = getSegment(i);
    for (uint8_t b = 0; b<busses.getNumBusses(); b++) {
      Bus *bus = busses.getBus(b);
      if (seg.start == bus->getStart() && seg.stop == bus->getStart() + bus->getLength()) aligned = true;
    }
    if (seg.start == 0 && seg.stop == _length) aligned = true;
    if (!aligned) return false;
  }
  return true;
}

//After this function is called, setPixelColor() will use that segment (offsets, grouping, ... will apply)
//Note: If called in an interrupt (e.g. JSON API), original segment must be restored,
//otherwise it can lead to a crash on ESP32 because _segment_index is modified while in use by the main thread
uint8_t WS2812FX::setPixelSegment(uint8_t n)
{
  uint8_t prevSegId = _segment_index;
  if (n < _segments.size()) {
//  if (n < getMaxSegments()) {
    _segment_index = n;
    _virtualSegmentLength = _segments[_segment_index].virtualLength();
  }
  return prevSegId;
}

void WS2812FX::setRange(uint16_t i, uint16_t i2, uint32_t col)
{
  if (i2 >= i)
  {
    for (uint16_t x = i; x <= i2; x++) setPixelColor(x, col);
  } else
  {
    for (uint16_t x = i2; x <= i; x++) setPixelColor(x, col);
  }
}

void WS2812FX::setTransitionMode(bool t)
{
  for (segment &seg : _segments) if (!seg.transitional) seg.startTransition(t ? _transitionDur : 0);
//  for (uint8_t i = 0; i < getMaxSegments(); i++) {
//    Segment &seg = getSegment(i);
//    if (!seg.transitional)seg.startTransition(t ? _transitionDur : 0);
//  }
}

#ifdef WLED_DEBUG
void WS2812FX::printSize()
{
  size_t size = 0;
  for (Segment seg : _segments) size += seg.getSize();
  DEBUG_PRINTF("Segments: %d -> %uB\n", _segments.size(), size);
  DEBUG_PRINTF("Modes: %d*%d=%uB\n", sizeof(mode_ptr), _mode.size(), (_mode.capacity()*sizeof(mode_ptr)));
  DEBUG_PRINTF("Data: %d*%d=%uB\n", sizeof(const char *), _modeData.size(), (_modeData.capacity()*sizeof(const char *)));
  DEBUG_PRINTF("Map: %d*%d=%uB\n", sizeof(uint16_t), (int)customMappingSize, customMappingSize*sizeof(uint16_t));
}
#endif

void WS2812FX::loadCustomPalettes()
{
  byte tcp[72]; //support gradient palettes with up to 18 entries
  CRGBPalette16 targetPalette;
  for (int index = 0; index<10; index++) {
    char fileName[32];
    strcpy_P(fileName, PSTR("/palette"));
    sprintf(fileName +8, "%d", index);
    strcat(fileName, ".json");

    StaticJsonDocument<1536> pDoc; // barely enough to fit 72 numbers
    if (WLED_FS.exists(fileName)) {
      DEBUG_PRINT(F("Reading palette from "));
      DEBUG_PRINTLN(fileName);

      if (readObjectFromFile(fileName, nullptr, &pDoc)) {
        JsonArray pal = pDoc[F("palette")];
        if (!pal.isNull() && pal.size()>7) { // not an empty palette (at least 2 entries)
          size_t palSize = MIN(pal.size(), 72);
          palSize -= palSize % 4; // make sure size is multiple of 4
          for (size_t i=0; i<palSize && pal[i].as<int>()<256; i+=4) {
            tcp[ i ] = (uint8_t) pal[ i ].as<int>(); // index
            tcp[i+1] = (uint8_t) pal[i+1].as<int>(); // R
            tcp[i+2] = (uint8_t) pal[i+2].as<int>(); // G
            tcp[i+3] = (uint8_t) pal[i+3].as<int>(); // B
            DEBUG_PRINTF("%d(%d) : %d %d %d\n", i, int(tcp[i]), int(tcp[i+1]), int(tcp[i+2]), int(tcp[i+3]));
          }
          customPalettes.push_back(targetPalette.loadDynamicGradientPalette(tcp));
        }
      }
    } else {
      break;
    }
  }
}

//load custom mapping table from JSON file (called from finalizeInit() or deserializeState())
void WS2812FX::deserializeMap(uint8_t n) {
  if (isMatrix) return; // 2D support creates its own ledmap

  char fileName[32];
  strcpy_P(fileName, PSTR("/ledmap"));
  if (n) sprintf(fileName +7, "%d", n);
  strcat(fileName, ".json");
  bool isFile = WLED_FS.exists(fileName);

  if (!isFile) {
    // erase custom mapping if selecting nonexistent ledmap.json (n==0)
    if (!n && customMappingTable != nullptr) {
      customMappingSize = 0;
      delete[] customMappingTable;
      customMappingTable = nullptr;
    }
    return;
  }

  if (!requestJSONBufferLock(7)) return;

  DEBUG_PRINT(F("Reading LED map from "));
  DEBUG_PRINTLN(fileName);

  if (!readObjectFromFile(fileName, nullptr, &doc)) {
    releaseJSONBufferLock();
    return; //if file does not exist just exit
  }

  // erase old custom ledmap
  if (customMappingTable != nullptr) {
    customMappingSize = 0;
    delete[] customMappingTable;
    customMappingTable = nullptr;
  }

  JsonArray map = doc[F("map")];
  if (!map.isNull() && map.size()) {  // not an empty map
    customMappingSize  = map.size();
    customMappingTable = new uint16_t[customMappingSize];
    for (uint16_t i=0; i<customMappingSize; i++) {
      customMappingTable[i] = (uint16_t) map[i];
    }
  }

  releaseJSONBufferLock();
}


WS2812FX* WS2812FX::instance = nullptr;

//Bus static member definition, would belong in bus_manager.cpp
int16_t Bus::_cct = -1;
uint8_t Bus::_cctBlend = 0;
uint8_t Bus::_gAWM = 255;

const char JSON_mode_names[] PROGMEM = R"=====(["Mode names have moved"])=====";
const char JSON_palette_names[] PROGMEM = R"=====([
"Default","* Random Cycle","* Color 1","* Colors 1&2","* Color Gradient","* Colors Only","Party","Cloud","Lava","Ocean",
"Forest","Rainbow","Rainbow Bands","Sunset","Rivendell","Breeze","Red & Blue","Yellowout","Analogous","Splash",
"Pastel","Sunset 2","Beech","Vintage","Departure","Landscape","Beach","Sherbet","Hult","Hult 64",
"Drywet","Jul","Grintage","Rewhi","Tertiary","Fire","Icefire","Cyane","Light Pink","Autumn",
"Magenta","Magred","Yelmag","Yelblu","Orange & Teal","Tiamat","April Night","Orangery","C9","Sakura",
"Aurora","Atlantica","C9 2","C9 New","Temperature","Aurora 2","Retro Clown","Candy","Toxy Reaf","Fairy Reaf",
"Semi Blue","Pink Candy","Red Reaf","Aqua Flash","Yelblu Hot","Lite Light","Red Flash","Blink Red","Red Shift","Red Tide",
"Candy2"
])=====";<|MERGE_RESOLUTION|>--- conflicted
+++ resolved
@@ -74,6 +74,7 @@
 // Segment class implementation
 ///////////////////////////////////////////////////////////////////////////////
 uint16_t Segment::_usedSegmentData = 0U; // amount of RAM all segments use for their data[]
+CRGB    *Segment::_globalLeds = nullptr;
 
 // copy constructor
 Segment::Segment(const Segment &orig) {
@@ -196,6 +197,17 @@
   }
 }
 
+void Segment::setUpLeds() {
+  if (Segment::_globalLeds)
+    #ifndef WLED_DISABLE_2D
+    leds = &Segment::_globalLeds[start + startY*strip.matrixWidth]; // TODO: remove this hack
+    #else
+    leds = &Segment::_globalLeds[start];
+    #endif
+  else if (!leds)
+    leds = (CRGB*)malloc(sizeof(CRGB)*length());
+}
+
 void Segment::startTransition(uint16_t dur) {
   if (transitional || _t) return; // already in transition
 
@@ -231,7 +243,6 @@
 
 uint8_t Segment::currentBri(uint8_t briNew, bool useCct) {
   if (transitional && _t) {
-  //if (getOption(SEG_OPTION_TRANSITIONAL)) {
     uint32_t prog = progress() + 1;
     if (useCct) return ((briNew * prog) + _t->_cctT * (0x10000 - prog)) >> 16;
     else        return ((briNew * prog) + _t->_briT * (0x10000 - prog)) >> 16;
@@ -333,7 +344,6 @@
 CRGBPalette16 &Segment::currentPalette(CRGBPalette16 &targetPalette, uint8_t pal) {
   loadPalette(targetPalette, pal);
   if (transitional && _t && progress() < 0xFFFFU) {
-  //if (strip.paletteFade && getOption(SEG_OPTION_TRANSITIONAL) && progress() < 0xFFFFU) {
     // blend palettes
     uint8_t blends = map(_t->_dur, 0, 0xFFFF, 48, 6); // do not blend palettes too quickly (0-65.5s)
     nblendPaletteTowardPalette(_t->_palT, targetPalette, blends);
@@ -460,12 +470,7 @@
   }
 #endif
 
-<<<<<<< HEAD
   if (leds) leds[i] = col;
-=======
-  if (strip.useLedsArray)
-    strip.leds[start + i] = col;
->>>>>>> a098aa0a
 
   uint16_t len = length();
   uint8_t _bri_t = currentBri(getOption(SEG_OPTION_ON) ? opacity : 0);
@@ -557,13 +562,7 @@
   }
 #endif
 
-<<<<<<< HEAD
   if (leds) return RGBW32(leds[i].r, leds[i].g, leds[i].b, 0);
-=======
-  if (strip.useLedsArray) {
-    return strip.leds[start + i];
-  }
->>>>>>> a098aa0a
 
   if (getOption(SEG_OPTION_REVERSED)) i = virtualLength() - i - 1;
   i *= groupLength();
@@ -821,10 +820,6 @@
     seg.markForReset();
     seg.resetIfRequired();
   }
-//  for (uint8_t i = 0; i < getMaxSegments(); i++) {
-//    _segments[i].markForReset();
-//    _segments[i].resetIfRequired();
-//  }
 
   _hasWhiteChannel = _isOffRefreshRequired = false;
 
@@ -866,8 +861,23 @@
     #endif
   }
 
+  //initialize leds array. TBD: realloc if nr of leds change
+  if (useLedsArray) {
+    if (Segment::_globalLeds) {
+      for (Segment seg : _segments) if (seg.leds) { free(seg.leds); seg.leds = nullptr; }
+      free(Segment::_globalLeds);
+      Segment::_globalLeds = nullptr;
+    }
+    #if defined(ARDUINO_ARCH_ESP32) && defined(WLED_USE_PSRAM)
+    if (psramFound())
+      Segment::_globalLeds = (CRGB*) ps_malloc(sizeof(CRGB) * _length);
+    else
+    #endif
+      Segment::_globalLeds = (CRGB*) malloc(sizeof(CRGB) * _length);
+    memset(Segment::_globalLeds, 0, sizeof(CRGB) * _length);
+  }
+
   //segments are created in makeAutoSegments();
-
   setBrightness(_brightness);
 }
 
@@ -877,27 +887,9 @@
   if (nowUp - _lastShow < MIN_SHOW_DELAY) return;
   bool doShow = false;
 
-  //initialize leds array. Move to better place then service??? TBD: realloc if nr of leds change
-  // if (useLedsArray) {
-    // if (leds != nullptr && sizeof(leds) / sizeof(uint32_t) != _length) {
-    //   free(leds);
-    //   leds = nullptr;
-    // }
-    if  (leds == nullptr) {
-      #if defined(ARDUINO_ARCH_ESP32) && defined(WLED_USE_PSRAM)
-      if (psramFound())
-        leds = (CRGB*) ps_malloc(sizeof(CRGB) * _length);
-      else
-      #endif
-        leds = (uint32_t*) malloc(sizeof(uint32_t) * _length);
-    }
-  // }
-
   _isServicing = true;
   _segment_index = 0;
   for (segment &seg : _segments) {
-//  for (int i = 0; i < getMaxSegments(); i++) {
-//    Segment &seg = getSegment(i);
     // reset the segment runtime data if needed
     seg.resetIfRequired();
 
@@ -955,7 +947,7 @@
 {
   if (i >= _length) return 0;
   if (i < customMappingSize) i = customMappingTable[i];
-    return busses.getPixelColor(i);
+  return busses.getPixelColor(i);
 }
 
 
@@ -1086,13 +1078,12 @@
 
 void WS2812FX::setMode(uint8_t segid, uint8_t m) {
   if (segid >= _segments.size()) return;
-//  if (segid >= getMaxSegments()) return;
    
   if (m >= getModeCount()) m = getModeCount() - 1;
 
   if (_segments[segid].mode != m) {
-    //_segments[segid].startTransition(_transitionDur); // set effect transitions
-    _segments[segid].markForReset();
+    _segments[segid].startTransition(_transitionDur); // set effect transitions
+    //_segments[segid].markForReset();
     _segments[segid].mode = m;
   }
 }
@@ -1102,8 +1093,6 @@
   if (slot >= NUM_COLORS) return;
 
   for (segment &seg : _segments) {
-//  for (int i = 0; i < getMaxSegments(); i++) {
-//    Segment &seg = getSegment(i);
     if (seg.isSelected()) {
       seg.setColor(slot, c);
     }
@@ -1112,8 +1101,6 @@
 
 void WS2812FX::setCCT(uint16_t k) {
   for (segment &seg : _segments) {
-//  for (int i = 0; i < getMaxSegments(); i++) {
-//    Segment &seg = getSegment(i);
     if (seg.isActive() && seg.isSelected()) {
       seg.setCCT(k);
     }
@@ -1126,8 +1113,6 @@
   _brightness = b;
   if (_brightness == 0) { //unfreeze all segments on power off
     for (segment &seg : _segments) {
-//    for (int i = 0; i < getMaxSegments(); i++) {
-//      Segment &seg = getSegment(i);
       seg.setOption(SEG_OPTION_FREEZE, false);
     }
   }
@@ -1144,8 +1129,6 @@
 {
   size_t i = 0;
   for (segment &seg : _segments) {
-//  for (int i = 0; i < getMaxSegments(); i++) {
-//    Segment &seg = getSegment(i);
     if (seg.isSelected()) return i;
     i++;
   }
@@ -1154,16 +1137,6 @@
 }
 
 void WS2812FX::setMainSegmentId(uint8_t n) {
-//  if (n >= getMaxSegments()) return;
-//  //use supplied n if active, or first active
-//  if (_segments[n].isActive()) {
-//    _mainSegment = n; return;
-//  }
-//  for (uint8_t i = 0; i < getMaxSegments(); i++) {
-//    if (_segments[i].isActive()) {
-//      _mainSegment = i; return;
-//    }
-//  }
   _mainSegment = 0;
   if (n < _segments.size()) {
     _mainSegment = n;
@@ -1172,16 +1145,14 @@
 }
 
 uint8_t WS2812FX::getLastActiveSegmentId(void) {
-//  for (uint8_t i = getMaxSegments() -1; i > 0; i--) {
-//    if (_segments[i].isActive()) return i;
-//  }
-//  return 0;
-  return _segments.size()-1;
+  for (size_t i = _segments.size() -1; i > 0; i--) {
+    if (_segments[i].isActive()) return i;
+  }
+  return 0;
 }
 
 uint8_t WS2812FX::getActiveSegmentsNum(void) {
   uint8_t c = 0;
-//  for (uint8_t i = 0; i < getMaxSegments(); i++) {
   for (size_t i = 0; i < _segments.size(); i++) {
     if (_segments[i].isActive()) c++;
   }
@@ -1190,7 +1161,7 @@
 
 uint16_t WS2812FX::getLengthPhysical(void) {
   uint16_t len = 0;
-  for (uint8_t b = 0; b < busses.getNumBusses(); b++) {
+  for (size_t b = 0; b < busses.getNumBusses(); b++) {
     Bus *bus = busses.getBus(b);
     if (bus->getType() >= TYPE_NET_DDP_RGB) continue; //exclude non-physical network busses
     len += bus->getLength();
@@ -1202,7 +1173,7 @@
 //returns if there is an RGBW bus (supports RGB and White, not only white)
 //not influenced by auto-white mode, also true if white slider does not affect output white channel
 bool WS2812FX::hasRGBWBus(void) {
-	for (uint8_t b = 0; b < busses.getNumBusses(); b++) {
+	for (size_t b = 0; b < busses.getNumBusses(); b++) {
     Bus *bus = busses.getBus(b);
     if (bus == nullptr || bus->getLength()==0) break;
     switch (bus->getType()) {
@@ -1217,7 +1188,7 @@
 
 bool WS2812FX::hasCCTBus(void) {
 	if (cctFromRgb && !correctWB) return false;
-	for (uint8_t b = 0; b < busses.getNumBusses(); b++) {
+	for (size_t b = 0; b < busses.getNumBusses(); b++) {
     Bus *bus = busses.getBus(b);
     if (bus == nullptr || bus->getLength()==0) break;
     switch (bus->getType()) {
@@ -1233,7 +1204,7 @@
   // remove all inactive segments (from the back)
   int deleted = 0;
   if (_segments.size() <= 1) return;
-  for (int i = _segments.size()-1; i > 0; i--)
+  for (size_t i = _segments.size()-1; i > 0; i--)
     if (_segments[i].stop == 0 || force) {
       DEBUG_PRINT(F("Purging segment segment: ")); DEBUG_PRINTLN(i);
       deleted++;
@@ -1246,13 +1217,11 @@
 }
 
 Segment& WS2812FX::getSegment(uint8_t id) {
-//  return _segments[id >= getMaxSegments() ? getMainSegmentId() : id];
   return _segments[id >= _segments.size() ? getMainSegmentId() : id]; // vectors
 }
 
 void WS2812FX::setSegment(uint8_t n, uint16_t i1, uint16_t i2, uint8_t grouping, uint8_t spacing, uint16_t offset, uint16_t startY, uint16_t stopY) {
   if (n >= _segments.size()) return;
-//  if (n >= getMaxSegments()) return;
   Segment& seg = _segments[n];
 
   //return if neither bounds nor grouping have changed
@@ -1304,10 +1273,6 @@
 
 void WS2812FX::restartRuntime() {
   for (segment &seg : _segments) seg.markForReset();
-//  for (uint8_t i = 0; i < getMaxSegments(); i++) {
-//    Segment &seg = getSegment(i);
-//    seg.markForReset();
-//  }
 }
 
 void WS2812FX::resetSegments() {
@@ -1319,45 +1284,6 @@
   #endif
   _segments.push_back(seg);
   _mainSegment = 0;
-/*
-  for (uint8_t i = 0; i < getMaxSegments(); i++) if (_segments[i].name) delete[] _segments[i].name;
-  _mainSegment = 0;
-  memset(_segments, 0, sizeof(_segments));
-  //memset(_segmentruntimes, 0, sizeof(_segmentruntimes));
-  _segment_index = 0;
-  _segments[0].mode = DEFAULT_MODE;
-  _segments[0].colors[0] = DEFAULT_COLOR;
-  _segments[0].start = 0;
-  _segments[0].startY = 0;
-  _segments[0].speed = DEFAULT_SPEED;
-  _segments[0].intensity = DEFAULT_INTENSITY;
-  _segments[0].stop = isMatrix ? matrixWidth : _length;
-  _segments[0].stopY = isMatrix ? matrixHeight : 1;
-  _segments[0].grouping = 1;
-  _segments[0].setOption(SEG_OPTION_SELECTED, 1);
-  _segments[0].setOption(SEG_OPTION_ON, 1);
-  _segments[0].opacity = 255;
-  _segments[0].cct = 127;
-  _segments[0].custom1 = DEFAULT_C1;
-  _segments[0].custom2 = DEFAULT_C2;
-  _segments[0].custom3 = DEFAULT_C3;
-
-  for (uint16_t i = 1; i < getMaxSegments(); i++)
-  {
-    _segments[i].colors[0] = _segments[i].color_wheel(i*51);
-    _segments[i].grouping = 1;
-    _segments[i].setOption(SEG_OPTION_ON, 1);
-    _segments[i].opacity = 255;
-    _segments[i].cct = 127;
-    _segments[i].speed = DEFAULT_SPEED;
-    _segments[i].intensity = DEFAULT_INTENSITY;
-    _segments[i].custom1 = DEFAULT_C1;
-    _segments[i].custom2 = DEFAULT_C2;
-    _segments[i].custom3 = DEFAULT_C3;
-    _segments[i].markForReset();
-  }
-  _segments[0].markForReset();
-*/
 }
 
 void WS2812FX::makeAutoSegments(bool forceReset) {
@@ -1387,7 +1313,7 @@
       segStops[s]  = segStarts[s] + b->getLength();
 
       //check for overlap with previous segments
-      for (uint8_t j = 0; j < s; j++) {
+      for (size_t j = 0; j < s; j++) {
         if (segStops[j] > segStarts[s] && segStarts[j] < segStops[s]) {
           //segments overlap, merge
           segStarts[j] = min(segStarts[s],segStarts[j]);
@@ -1398,15 +1324,11 @@
       s++;
     }
     _segments.clear();
-    for (uint8_t i = 0; i < s; i++) {
+    for (size_t i = 0; i < s; i++) {
       Segment seg = Segment(segStarts[i], segStops[i]);
       seg.setOption(SEG_OPTION_SELECTED, true);
       _segments.push_back(seg);
     }
-//    for (uint8_t i = 0; i < getMaxSegments(); i++) {
-//      _segments[i].setOption(SEG_OPTION_SELECTED, true);
-//      setSegment(i, segStarts[i], segStops[i]);
-//    }
     _mainSegment = 0;
   } else {
     if (forceReset || getSegmentsNum() == 0) resetSegments();
@@ -1424,26 +1346,18 @@
 
 void WS2812FX::fixInvalidSegments() {
   //make sure no segment is longer than total (sanity check)
-  for (int i = getSegmentsNum()-1; i > 0; i--) {
+  for (size_t i = getSegmentsNum()-1; i > 0; i--) {
     if (_segments[i].start >= _length) { _segments.erase(_segments.begin()+i); continue; }
     if (_segments[i].stop  >  _length) _segments[i].stop = _length;
     // this is always called as the last step after finalizeInit(), update covered bus types
     _segments[i].refreshLightCapabilities();
   }
-//  for (uint8_t i = 0; i < getMaxSegments(); i++) {
-//    if (_segments[i].start >= _length) { _segments[i].start = _segments[i].stop = 0; _segments[i].markForReset(); }
-//    if (_segments[i].stop  >  _length) { _segments[i].stop = _length; _segments[i].markForReset(); }
-//    // this is always called as the last step after finalizeInit(), update covered bus types
-//    if (_segments[i].isActive()) _segments[i].refreshLightCapabilities();
-//  }
 }
 
 //true if all segments align with a bus, or if a segment covers the total length
 bool WS2812FX::checkSegmentAlignment() {
   bool aligned = false;
   for (segment &seg : _segments) {
-//  for (uint8_t i = 0; i < getMaxSegments(); i++) {
-//    Segment &seg = getSegment(i);
     for (uint8_t b = 0; b<busses.getNumBusses(); b++) {
       Bus *bus = busses.getBus(b);
       if (seg.start == bus->getStart() && seg.stop == bus->getStart() + bus->getLength()) aligned = true;
@@ -1461,7 +1375,6 @@
 {
   uint8_t prevSegId = _segment_index;
   if (n < _segments.size()) {
-//  if (n < getMaxSegments()) {
     _segment_index = n;
     _virtualSegmentLength = _segments[_segment_index].virtualLength();
   }
@@ -1482,10 +1395,6 @@
 void WS2812FX::setTransitionMode(bool t)
 {
   for (segment &seg : _segments) if (!seg.transitional) seg.startTransition(t ? _transitionDur : 0);
-//  for (uint8_t i = 0; i < getMaxSegments(); i++) {
-//    Segment &seg = getSegment(i);
-//    if (!seg.transitional)seg.startTransition(t ? _transitionDur : 0);
-//  }
 }
 
 #ifdef WLED_DEBUG
