--- conflicted
+++ resolved
@@ -594,17 +594,10 @@
     selseg.setOption(SEG_OPTION_SELECTED, t);
   }
 
-<<<<<<< HEAD
-  uint16_t startI = mainseg.start;
-  uint16_t stopI  = mainseg.stop;
-  uint8_t  grpI   = mainseg.grouping;
-  uint16_t spcI   = mainseg.spacing;
-=======
   uint16_t startI = selseg.start;
   uint16_t stopI  = selseg.stop;
   uint8_t  grpI   = selseg.grouping;
   uint16_t spcI   = selseg.spacing;
->>>>>>> 10cfcdab
   pos = req.indexOf(F("&S=")); //segment start
   if (pos > 0) {
     startI = getNumVal(&req, pos);
@@ -625,45 +618,26 @@
   strip.setSegment(selectedSeg, startI, stopI, grpI, spcI);
 
   pos = req.indexOf(F("RV=")); //Segment reverse
-<<<<<<< HEAD
-  if (pos > 0) mainseg.setOption(SEG_OPTION_REVERSED, req.charAt(pos+3) != '0');
-
-  pos = req.indexOf(F("MI=")); //Segment mirror
-  if (pos > 0) mainseg.setOption(SEG_OPTION_MIRROR, req.charAt(pos+3) != '0');
-=======
   if (pos > 0) selseg.setOption(SEG_OPTION_REVERSED, req.charAt(pos+3) != '0');
 
   pos = req.indexOf(F("MI=")); //Segment mirror
   if (pos > 0) selseg.setOption(SEG_OPTION_MIRROR, req.charAt(pos+3) != '0');
->>>>>>> 10cfcdab
 
   pos = req.indexOf(F("SB=")); //Segment brightness/opacity
   if (pos > 0) {
     byte segbri = getNumVal(&req, pos);
-<<<<<<< HEAD
-    mainseg.setOption(SEG_OPTION_ON, segbri, selectedSeg);
-    if (segbri) {
-      mainseg.setOpacity(segbri, selectedSeg);
-=======
     selseg.setOption(SEG_OPTION_ON, segbri, selectedSeg);
     if (segbri) {
       selseg.setOpacity(segbri, selectedSeg);
->>>>>>> 10cfcdab
     }
   }
 
   pos = req.indexOf(F("SW=")); //segment power
   if (pos > 0) {
     switch (getNumVal(&req, pos)) {
-<<<<<<< HEAD
-      case 0: mainseg.setOption(SEG_OPTION_ON, false); break;
-      case 1: mainseg.setOption(SEG_OPTION_ON, true); break;
-      default: mainseg.setOption(SEG_OPTION_ON, !mainseg.getOption(SEG_OPTION_ON)); break;
-=======
       case 0: selseg.setOption(SEG_OPTION_ON, false); break;
       case 1: selseg.setOption(SEG_OPTION_ON, true); break;
       default: selseg.setOption(SEG_OPTION_ON, !selseg.getOption(SEG_OPTION_ON)); break;
->>>>>>> 10cfcdab
     }
   }
 
@@ -760,11 +734,7 @@
       strip.applyToAllSelected = true;
       strip.setColor(2, t[0], t[1], t[2], t[3]);
     } else {
-<<<<<<< HEAD
-      mainseg.setColor(2,((t[0] << 16) + (t[1] << 8) + t[2] + (t[3] << 24)), selectedSeg);
-=======
       selseg.setColor(2,((t[0] << 16) + (t[1] << 8) + t[2] + (t[3] << 24)), selectedSeg); // defined above (SS=)
->>>>>>> 10cfcdab
     }
   }
 
