--- conflicted
+++ resolved
@@ -190,11 +190,7 @@
 // maximum number of LEDs - more than 1500 LEDs (or 500 DMA "LEDPIN 3" driven ones) will cause a low memory condition on ESP8266
 #ifndef MAX_LEDS
 #ifdef ESP8266
-<<<<<<< HEAD
-#define MAX_LEDS 1664
-=======
 #define MAX_LEDS 8192 //rely on memory limit to limit this to 1600 LEDs
->>>>>>> 9b3e6270
 #else
 #define MAX_LEDS 8192
 #endif
