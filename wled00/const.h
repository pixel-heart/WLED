--- conflicted
+++ resolved
@@ -78,11 +78,8 @@
 #define USERMOD_ID_WORDCLOCK             27     //Usermod "usermod_v2_word_clock.h"
 #define USERMOD_ID_MY9291                28     //Usermod "usermod_MY9291.h"
 #define USERMOD_ID_SI7021_MQTT_HA        29     //Usermod "usermod_si7021_mqtt_ha.h"
-<<<<<<< HEAD
-#define USERMOD_ID_AUDIOREACTIVE         30     //Usermod "audioreactive.h"
-=======
 #define USERMOD_ID_BME280                30     //Usermod "usermod_bme280.h
->>>>>>> c15ffca4
+#define USERMOD_ID_AUDIOREACTIVE         31     //Usermod "audioreactive.h"
 
 //Access point behavior
 #define AP_BEHAVIOR_BOOT_NO_CONN          0     //Open AP when no connection after boot
