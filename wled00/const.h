#ifndef WLED_CONST_H
#define WLED_CONST_H

/*
 * Readability defines and their associated numerical values + compile-time constants
 */

#define GRADIENT_PALETTE_COUNT 58

// You can define custom product info from build flags.
// This is useful to allow API consumer to identify what type of WLED version
// they are interacting with. Be aware that changing this might cause some third
// party API consumers to consider this as a non-WLED device since the values
// returned by the API and by MQTT will no longer be default. However, most
// third party only uses mDNS to validate, so this is generally fine to change.
// For example, Home Assistant will still work fine even with this value changed.
// Use like this:
// -D WLED_BRAND="\"Custom Brand\""
// -D WLED_PRODUCT_NAME="\"Custom Product\""
#ifndef WLED_BRAND
  #define WLED_BRAND "WLED"
#endif
#ifndef WLED_PRODUCT_NAME
  #define WLED_PRODUCT_NAME "FOSS"
#endif

//Defaults
#define DEFAULT_CLIENT_SSID "Your_Network"
#define DEFAULT_AP_SSID     WLED_BRAND "-AP"
#define DEFAULT_AP_PASS     "wled1234"
#define DEFAULT_OTA_PASS    "wledota"
#define DEFAULT_MDNS_NAME   "x"

//increase if you need more
#ifndef WLED_MAX_WIFI_COUNT
  #define WLED_MAX_WIFI_COUNT 3
#endif

#ifndef WLED_MAX_USERMODS
  #ifdef ESP8266
    #define WLED_MAX_USERMODS 4
  #else
    #define WLED_MAX_USERMODS 6
  #endif
#endif

#ifndef WLED_MAX_BUSSES
  #ifdef ESP8266
    #define WLED_MAX_DIGITAL_CHANNELS 3
    #define WLED_MAX_ANALOG_CHANNELS 5
    #define WLED_MAX_BUSSES 4                 // will allow 3 digital & 1 analog RGB
    #define WLED_MIN_VIRTUAL_BUSSES 2
  #else
    #if defined(CONFIG_IDF_TARGET_ESP32C3)    // 2 RMT, 6 LEDC, only has 1 I2S but NPB does not support it ATM
      #define WLED_MAX_BUSSES 4               // will allow 2 digital & 2 analog RGB
      #define WLED_MAX_DIGITAL_CHANNELS 2
      #define WLED_MAX_ANALOG_CHANNELS 6
      #define WLED_MIN_VIRTUAL_BUSSES 3
    #elif defined(CONFIG_IDF_TARGET_ESP32S2)  // 4 RMT, 8 LEDC, only has 1 I2S bus, supported in NPB
      // the 5th bus (I2S) will prevent Audioreactive usermod from functioning (it is last used though)
      #define WLED_MAX_BUSSES 7               // will allow 5 digital & 2 analog RGB
      #define WLED_MAX_DIGITAL_CHANNELS 5
      #define WLED_MAX_ANALOG_CHANNELS 8
      #define WLED_MIN_VIRTUAL_BUSSES 3
    #elif defined(CONFIG_IDF_TARGET_ESP32S3)  // 4 RMT, 8 LEDC, has 2 I2S but NPB does not support them ATM
      #define WLED_MAX_BUSSES 6               // will allow 4 digital & 2 analog RGB
      #define WLED_MAX_DIGITAL_CHANNELS 4
      #define WLED_MAX_ANALOG_CHANNELS 8
      #define WLED_MIN_VIRTUAL_BUSSES 4
    #else
      // the last digital bus (I2S0) will prevent Audioreactive usermod from functioning
      #define WLED_MAX_BUSSES 20              // will allow 17 digital & 3 analog RGB
      #define WLED_MAX_DIGITAL_CHANNELS 17
      #define WLED_MAX_ANALOG_CHANNELS 10
      #define WLED_MIN_VIRTUAL_BUSSES 4
    #endif
  #endif
#else
  #ifdef ESP8266
    #if WLED_MAX_BUSSES > 5
      #error Maximum number of buses is 5.
    #endif
    #ifndef WLED_MAX_ANALOG_CHANNELS
      #error You must also define WLED_MAX_ANALOG_CHANNELS.
    #endif
    #ifndef WLED_MAX_DIGITAL_CHANNELS
      #error You must also define WLED_MAX_DIGITAL_CHANNELS.
    #endif
    #define WLED_MIN_VIRTUAL_BUSSES (5-WLED_MAX_BUSSES)
  #else
    #if WLED_MAX_BUSSES > 20
      #error Maximum number of buses is 20.
    #endif
    #ifndef WLED_MAX_ANALOG_CHANNELS
      #error You must also define WLED_MAX_ANALOG_CHANNELS.
    #endif
    #ifndef WLED_MAX_DIGITAL_CHANNELS
      #error You must also define WLED_MAX_DIGITAL_CHANNELS.
    #endif
    #define WLED_MIN_VIRTUAL_BUSSES (20-WLED_MAX_BUSSES)
  #endif
#endif

#ifndef WLED_MAX_BUTTONS
  #ifdef ESP8266
    #define WLED_MAX_BUTTONS 2
  #else
    #define WLED_MAX_BUTTONS 4
  #endif
#else
  #if WLED_MAX_BUTTONS < 2
    #undef WLED_MAX_BUTTONS
    #define WLED_MAX_BUTTONS 2
  #endif
#endif

#ifdef ESP8266
#define WLED_MAX_COLOR_ORDER_MAPPINGS 5
#else
#define WLED_MAX_COLOR_ORDER_MAPPINGS 10
#endif

#if defined(WLED_MAX_LEDMAPS) && (WLED_MAX_LEDMAPS > 32 || WLED_MAX_LEDMAPS < 10)
  #undef WLED_MAX_LEDMAPS
#endif
#ifndef WLED_MAX_LEDMAPS
  #ifdef ESP8266
    #define WLED_MAX_LEDMAPS 10
  #else
    #define WLED_MAX_LEDMAPS 16
  #endif
#endif

#ifndef WLED_MAX_SEGNAME_LEN
  #ifdef ESP8266
    #define WLED_MAX_SEGNAME_LEN 32
  #else
    #define WLED_MAX_SEGNAME_LEN 64
  #endif
#else
  #if WLED_MAX_SEGNAME_LEN<32
    #undef WLED_MAX_SEGNAME_LEN
    #define WLED_MAX_SEGNAME_LEN 32
  #else
    #warning WLED UI does not support modified maximum segment name length!
  #endif
#endif

//Usermod IDs
#define USERMOD_ID_RESERVED               0     //Unused. Might indicate no usermod present
#define USERMOD_ID_UNSPECIFIED            1     //Default value for a general user mod that does not specify a custom ID
#define USERMOD_ID_EXAMPLE                2     //Usermod "usermod_v2_example.h"
#define USERMOD_ID_TEMPERATURE            3     //Usermod "usermod_temperature.h"
#define USERMOD_ID_FIXNETSERVICES         4     //Usermod "usermod_Fix_unreachable_netservices.h"
#define USERMOD_ID_PIRSWITCH              5     //Usermod "usermod_PIR_sensor_switch.h"
#define USERMOD_ID_IMU                    6     //Usermod "usermod_mpu6050_imu.h"
#define USERMOD_ID_FOUR_LINE_DISP         7     //Usermod "usermod_v2_four_line_display.h
#define USERMOD_ID_ROTARY_ENC_UI          8     //Usermod "usermod_v2_rotary_encoder_ui.h"
#define USERMOD_ID_AUTO_SAVE              9     //Usermod "usermod_v2_auto_save.h"
#define USERMOD_ID_DHT                   10     //Usermod "usermod_dht.h"
#define USERMOD_ID_MODE_SORT             11     //Usermod "usermod_v2_mode_sort.h"
#define USERMOD_ID_VL53L0X               12     //Usermod "usermod_vl53l0x_gestures.h"
#define USERMOD_ID_MULTI_RELAY           13     //Usermod "usermod_multi_relay.h"
#define USERMOD_ID_ANIMATED_STAIRCASE    14     //Usermod "Animated_Staircase.h"
#define USERMOD_ID_RTC                   15     //Usermod "usermod_rtc.h"
#define USERMOD_ID_ELEKSTUBE_IPS         16     //Usermod "usermod_elekstube_ips.h"
#define USERMOD_ID_SN_PHOTORESISTOR      17     //Usermod "usermod_sn_photoresistor.h"
#define USERMOD_ID_BATTERY               18     //Usermod "usermod_v2_battery.h"
#define USERMOD_ID_PWM_FAN               19     //Usermod "usermod_PWM_fan.h"
#define USERMOD_ID_BH1750                20     //Usermod "usermod_bh1750.h"
#define USERMOD_ID_SEVEN_SEGMENT_DISPLAY 21     //Usermod "usermod_v2_seven_segment_display.h"
#define USERMOD_RGB_ROTARY_ENCODER       22     //Usermod "rgb-rotary-encoder.h"
#define USERMOD_ID_QUINLED_AN_PENTA      23     //Usermod "quinled-an-penta.h"
#define USERMOD_ID_SSDR                  24     //Usermod "usermod_v2_seven_segment_display_reloaded.h"
#define USERMOD_ID_CRONIXIE              25     //Usermod "usermod_cronixie.h"
#define USERMOD_ID_WIZLIGHTS             26     //Usermod "wizlights.h"
#define USERMOD_ID_WORDCLOCK             27     //Usermod "usermod_v2_word_clock.h"
#define USERMOD_ID_MY9291                28     //Usermod "usermod_MY9291.h"
#define USERMOD_ID_SI7021_MQTT_HA        29     //Usermod "usermod_si7021_mqtt_ha.h"
#define USERMOD_ID_BME280                30     //Usermod "usermod_bme280.h
#define USERMOD_ID_SMARTNEST             31     //Usermod "usermod_smartnest.h"
#define USERMOD_ID_AUDIOREACTIVE         32     //Usermod "audioreactive.h"
#define USERMOD_ID_ANALOG_CLOCK          33     //Usermod "Analog_Clock.h"
#define USERMOD_ID_PING_PONG_CLOCK       34     //Usermod "usermod_v2_ping_pong_clock.h"
#define USERMOD_ID_ADS1115               35     //Usermod "usermod_ads1115.h"
#define USERMOD_ID_BOBLIGHT              36     //Usermod "boblight.h"
#define USERMOD_ID_SD_CARD               37     //Usermod "usermod_sd_card.h"
#define USERMOD_ID_PWM_OUTPUTS           38     //Usermod "usermod_pwm_outputs.h
#define USERMOD_ID_SHT                   39     //Usermod "usermod_sht.h
#define USERMOD_ID_KLIPPER               40     //Usermod Klipper percentage
#define USERMOD_ID_WIREGUARD             41     //Usermod "wireguard.h"
#define USERMOD_ID_INTERNAL_TEMPERATURE  42     //Usermod "usermod_internal_temperature.h"
#define USERMOD_ID_LDR_DUSK_DAWN         43     //Usermod "usermod_LDR_Dusk_Dawn_v2.h"
#define USERMOD_ID_STAIRWAY_WIPE         44     //Usermod "stairway-wipe-usermod-v2.h"
#define USERMOD_ID_ANIMARTRIX            45     //Usermod "usermod_v2_animartrix.h"
#define USERMOD_ID_HTTP_PULL_LIGHT_CONTROL 46   //usermod "usermod_v2_HttpPullLightControl.h"
#define USERMOD_ID_TETRISAI              47     //Usermod "usermod_v2_tetris.h"
#define USERMOD_ID_MAX17048              48     //Usermod "usermod_max17048.h"
#define USERMOD_ID_BME68X                49     //Usermod "usermod_bme68x.h
#define USERMOD_ID_INA226                50     //Usermod "usermod_ina226.h"
#define USERMOD_ID_AHT10                 51     //Usermod "usermod_aht10.h"
#define USERMOD_ID_LD2410                52     //Usermod "usermod_ld2410.h"
<<<<<<< HEAD
#define USERMOD_ID_PIXELS_DICE_TRAY      53     //Usermod "pixels_dice_tray.h"
=======
#define USERMOD_ID_POV_DISPLAY           53     //Usermod "usermod_pov_display.h"
>>>>>>> 72d38f4c

//Access point behavior
#define AP_BEHAVIOR_BOOT_NO_CONN          0     //Open AP when no connection after boot
#define AP_BEHAVIOR_NO_CONN               1     //Open when no connection (either after boot or if connection is lost)
#define AP_BEHAVIOR_ALWAYS                2     //Always open
#define AP_BEHAVIOR_BUTTON_ONLY           3     //Only when button pressed for 6 sec
#define AP_BEHAVIOR_TEMPORARY             4     //Open AP when no connection after boot but only temporary
#ifndef WLED_AP_TIMEOUT
  #define WLED_AP_TIMEOUT            300000     //Temporary AP timeout
#endif

//Notifier callMode
#define CALL_MODE_INIT           0     //no updates on init, can be used to disable updates
#define CALL_MODE_DIRECT_CHANGE  1
#define CALL_MODE_BUTTON         2     //default button actions applied to selected segments
#define CALL_MODE_NOTIFICATION   3     //caused by incoming notification (UDP or DMX preset)
#define CALL_MODE_NIGHTLIGHT     4     //nightlight progress
#define CALL_MODE_NO_NOTIFY      5     //change state but do not send notifications (UDP)
#define CALL_MODE_FX_CHANGED     6     //no longer used
#define CALL_MODE_HUE            7
#define CALL_MODE_PRESET_CYCLE   8     //no longer used
#define CALL_MODE_BLYNK          9     //no longer used
#define CALL_MODE_ALEXA         10
#define CALL_MODE_WS_SEND       11     //special call mode, not for notifier, updates websocket only
#define CALL_MODE_BUTTON_PRESET 12     //button/IR JSON preset/macro

//RGB to RGBW conversion mode
#define RGBW_MODE_MANUAL_ONLY     0    // No automatic white channel calculation. Manual white channel slider
#define RGBW_MODE_AUTO_BRIGHTER   1    // New algorithm. Adds as much white as the darkest RGBW channel
#define RGBW_MODE_AUTO_ACCURATE   2    // New algorithm. Adds as much white as the darkest RGBW channel and subtracts this amount from each RGB channel
#define RGBW_MODE_DUAL            3    // Manual slider + auto calculation. Automatically calculates only if manual slider is set to off (0)
#define RGBW_MODE_MAX             4    // Sets white to the value of the brightest RGB channel (good for white-only LEDs without any RGB)
//#define RGBW_MODE_LEGACY        4    // Old floating algorithm. Too slow for realtime and palette support (unused)
#define AW_GLOBAL_DISABLED      255    // Global auto white mode override disabled. Per-bus setting is used

//realtime modes
#define REALTIME_MODE_INACTIVE    0
#define REALTIME_MODE_GENERIC     1
#define REALTIME_MODE_UDP         2
#define REALTIME_MODE_HYPERION    3
#define REALTIME_MODE_E131        4
#define REALTIME_MODE_ADALIGHT    5
#define REALTIME_MODE_ARTNET      6
#define REALTIME_MODE_TPM2NET     7
#define REALTIME_MODE_DDP         8

//realtime override modes
#define REALTIME_OVERRIDE_NONE    0
#define REALTIME_OVERRIDE_ONCE    1
#define REALTIME_OVERRIDE_ALWAYS  2

//E1.31 DMX modes
#define DMX_MODE_DISABLED         0            //not used
#define DMX_MODE_SINGLE_RGB       1            //all LEDs same RGB color (3 channels)
#define DMX_MODE_SINGLE_DRGB      2            //all LEDs same RGB color and master dimmer (4 channels)
#define DMX_MODE_EFFECT           3            //trigger standalone effects of WLED (15 channels)
#define DMX_MODE_EFFECT_W         7            //trigger standalone effects of WLED (18 channels)
#define DMX_MODE_MULTIPLE_RGB     4            //every LED is addressed with its own RGB (ledCount * 3 channels)
#define DMX_MODE_MULTIPLE_DRGB    5            //every LED is addressed with its own RGB and share a master dimmer (ledCount * 3 + 1 channels)
#define DMX_MODE_MULTIPLE_RGBW    6            //every LED is addressed with its own RGBW (ledCount * 4 channels)
#define DMX_MODE_EFFECT_SEGMENT   8            //trigger standalone effects of WLED (15 channels per segment)
#define DMX_MODE_EFFECT_SEGMENT_W 9            //trigger standalone effects of WLED (18 channels per segment)
#define DMX_MODE_PRESET           10           //apply presets (1 channel)

//Light capability byte (unused) 0bRCCCTTTT
//bits 0/1/2/3: specifies a type of LED driver. A single "driver" may have different chip models but must have the same protocol/behavior
//bits 4/5/6: specifies the class of LED driver - 0b000 (dec. 0-15)  unconfigured/reserved
//                                              - 0b001 (dec. 16-31) digital (data pin only)
//                                              - 0b010 (dec. 32-47) analog (PWM)
//                                              - 0b011 (dec. 48-63) digital (data + clock / SPI)
//                                              - 0b100 (dec. 64-79) unused/reserved
//                                              - 0b101 (dec. 80-95) virtual network busses
//                                              - 0b110 (dec. 96-111) unused/reserved
//                                              - 0b111 (dec. 112-127) unused/reserved
//bit 7 is reserved and set to 0

#define TYPE_NONE                 0            //light is not configured
#define TYPE_RESERVED             1            //unused. Might indicate a "virtual" light
//Digital types (data pin only) (16-39)
#define TYPE_WS2812_1CH          18            //white-only chips (1 channel per IC) (unused)
#define TYPE_WS2812_1CH_X3       19            //white-only chips (3 channels per IC)
#define TYPE_WS2812_2CH_X3       20            //CCT chips (1st IC controls WW + CW of 1st zone and CW of 2nd zone, 2nd IC controls WW of 2nd zone and WW + CW of 3rd zone)
#define TYPE_WS2812_WWA          21            //amber + warm + cold white
#define TYPE_WS2812_RGB          22
#define TYPE_GS8608              23            //same driver as WS2812, but will require signal 2x per second (else displays test pattern)
#define TYPE_WS2811_400KHZ       24            //half-speed WS2812 protocol, used by very old WS2811 units
#define TYPE_TM1829              25
#define TYPE_UCS8903             26
#define TYPE_APA106              27
#define TYPE_FW1906              28            //RGB + CW + WW + unused channel (6 channels per IC)
#define TYPE_UCS8904             29            //first RGBW digital type (hardcoded in busmanager.cpp, memUsage())
#define TYPE_SK6812_RGBW         30
#define TYPE_TM1814              31
#define TYPE_WS2805              32            //RGB + WW + CW
#define TYPE_TM1914              33            //RGB
#define TYPE_SM16825             34            //RGB + WW + CW
//"Analog" types (40-47)
#define TYPE_ONOFF               40            //binary output (relays etc.; NOT PWM)
#define TYPE_ANALOG_1CH          41            //single channel PWM. Uses value of brightest RGBW channel
#define TYPE_ANALOG_2CH          42            //analog WW + CW
#define TYPE_ANALOG_3CH          43            //analog RGB
#define TYPE_ANALOG_4CH          44            //analog RGBW
#define TYPE_ANALOG_5CH          45            //analog RGB + WW + CW
//Digital types (data + clock / SPI) (48-63)
#define TYPE_WS2801              50
#define TYPE_APA102              51
#define TYPE_LPD8806             52
#define TYPE_P9813               53
#define TYPE_LPD6803             54
//Network types (master broadcast) (80-95)
#define TYPE_NET_DDP_RGB         80            //network DDP RGB bus (master broadcast bus)
#define TYPE_NET_E131_RGB        81            //network E131 RGB bus (master broadcast bus, unused)
#define TYPE_NET_ARTNET_RGB      82            //network ArtNet RGB bus (master broadcast bus, unused)
#define TYPE_NET_DDP_RGBW        88            //network DDP RGBW bus (master broadcast bus)
#define TYPE_NET_ARTNET_RGBW     89            //network ArtNet RGB bus (master broadcast bus, unused)

#define IS_TYPE_VALID(t) ((t) > 15 && (t) < 128)
#define IS_DIGITAL(t)    (((t) > 15 && (t) < 40) || ((t) > 47 && (t) < 64)) //digital are 16-39 and 48-63
#define IS_2PIN(t)       ((t) > 47 && (t) < 64)
#define IS_16BIT(t)      ((t) == TYPE_UCS8903 || (t) == TYPE_UCS8904)
#define IS_ONOFF(t)      ((t) == 40)
#define IS_PWM(t)        ((t) > 40 && (t) < 46)     //does not include on/Off type
#define NUM_PWM_PINS(t)  ((t) - 40)                 //for analog PWM 41-45 only
#define IS_VIRTUAL(t)    ((t) >= 80 && (t) < 96)    //this was a poor choice a better would be 96-111

//Color orders
#define COL_ORDER_GRB             0           //GRB(w),defaut
#define COL_ORDER_RGB             1           //common for WS2811
#define COL_ORDER_BRG             2
#define COL_ORDER_RBG             3
#define COL_ORDER_BGR             4
#define COL_ORDER_GBR             5
#define COL_ORDER_MAX             5

//ESP-NOW
#define ESP_NOW_STATE_UNINIT       0
#define ESP_NOW_STATE_ON           1
#define ESP_NOW_STATE_ERROR        2

//Button type
#define BTN_TYPE_NONE             0
#define BTN_TYPE_RESERVED         1
#define BTN_TYPE_PUSH             2
#define BTN_TYPE_PUSH_ACT_HIGH    3
#define BTN_TYPE_SWITCH           4
#define BTN_TYPE_PIR_SENSOR       5
#define BTN_TYPE_TOUCH            6
#define BTN_TYPE_ANALOG           7
#define BTN_TYPE_ANALOG_INVERTED  8
#define BTN_TYPE_TOUCH_SWITCH     9

//Ethernet board types
#define WLED_NUM_ETH_TYPES        13

#define WLED_ETH_NONE              0
#define WLED_ETH_WT32_ETH01        1
#define WLED_ETH_ESP32_POE         2
#define WLED_ETH_WESP32            3
#define WLED_ETH_QUINLED           4
#define WLED_ETH_TWILIGHTLORD      5
#define WLED_ETH_ESP32DEUX         6
#define WLED_ETH_ESP32ETHKITVE     7
#define WLED_ETH_QUINLED_OCTA      8
#define WLED_ETH_ABCWLEDV43ETH     9
#define WLED_ETH_SERG74           10
#define WLED_ETH_ESP32_POE_WROVER 11
#define WLED_ETH_LILYGO_T_POE_PRO 12

//Hue error codes
#define HUE_ERROR_INACTIVE        0
#define HUE_ERROR_UNAUTHORIZED    1
#define HUE_ERROR_LIGHTID         3
#define HUE_ERROR_PUSHLINK      101
#define HUE_ERROR_JSON_PARSING  250
#define HUE_ERROR_TIMEOUT       251
#define HUE_ERROR_ACTIVE        255

//Segment option byte bits
#define SEG_OPTION_SELECTED       0
#define SEG_OPTION_REVERSED       1
#define SEG_OPTION_ON             2
#define SEG_OPTION_MIRROR         3            //Indicates that the effect will be mirrored within the segment
#define SEG_OPTION_FREEZE         4            //Segment contents will not be refreshed
#define SEG_OPTION_RESET          5            //Segment runtime requires reset
#define SEG_OPTION_REVERSED_Y     6
#define SEG_OPTION_MIRROR_Y       7
#define SEG_OPTION_TRANSPOSED     8

//Segment differs return byte
#define SEG_DIFFERS_BRI        0x01 // opacity
#define SEG_DIFFERS_OPT        0x02 // all segment options except: selected, reset & transitional
#define SEG_DIFFERS_COL        0x04 // colors
#define SEG_DIFFERS_FX         0x08 // effect/mode parameters
#define SEG_DIFFERS_BOUNDS     0x10 // segment start/stop bounds
#define SEG_DIFFERS_GSO        0x20 // grouping, spacing & offset
#define SEG_DIFFERS_SEL        0x80 // selected

//Playlist option byte
#define PL_OPTION_SHUFFLE      0x01
#define PL_OPTION_RESTORE      0x02

// Segment capability byte
#define SEG_CAPABILITY_RGB     0x01
#define SEG_CAPABILITY_W       0x02
#define SEG_CAPABILITY_CCT     0x04

// WLED Error modes
#define ERR_NONE         0  // All good :)
#define ERR_DENIED       1  // Permission denied
#define ERR_CONCURRENCY  2  // Conurrency (client active)
#define ERR_NOBUF        3  // JSON buffer was not released in time, request cannot be handled at this time
#define ERR_NOT_IMPL     4  // Not implemented
#define ERR_NORAM        8  // effect RAM depleted
#define ERR_JSON         9  // JSON parsing failed (input too large?)
#define ERR_FS_BEGIN    10  // Could not init filesystem (no partition?)
#define ERR_FS_QUOTA    11  // The FS is full or the maximum file size is reached
#define ERR_FS_PLOAD    12  // It was attempted to load a preset that does not exist
#define ERR_FS_IRLOAD   13  // It was attempted to load an IR JSON cmd, but the "ir.json" file does not exist
#define ERR_FS_RMLOAD   14  // It was attempted to load an remote JSON cmd, but the "remote.json" file does not exist
#define ERR_FS_GENERAL  19  // A general unspecified filesystem error occurred
#define ERR_OVERTEMP    30  // An attached temperature sensor has measured above threshold temperature (not implemented)
#define ERR_OVERCURRENT 31  // An attached current sensor has measured a current above the threshold (not implemented)
#define ERR_UNDERVOLT   32  // An attached voltmeter has measured a voltage below the threshold (not implemented)

// Timer mode types
#define NL_MODE_SET               0            //After nightlight time elapsed, set to target brightness
#define NL_MODE_FADE              1            //Fade to target brightness gradually
#define NL_MODE_COLORFADE         2            //Fade to target brightness and secondary color gradually
#define NL_MODE_SUN               3            //Sunrise/sunset. Target brightness is set immediately, then Sunrise effect is started. Max 60 min.

// Settings sub page IDs
#define SUBPAGE_MENU              0
#define SUBPAGE_WIFI              1
#define SUBPAGE_LEDS              2
#define SUBPAGE_UI                3
#define SUBPAGE_SYNC              4
#define SUBPAGE_TIME              5
#define SUBPAGE_SEC               6
#define SUBPAGE_DMX               7
#define SUBPAGE_UM                8
#define SUBPAGE_UPDATE            9
#define SUBPAGE_2D               10
#define SUBPAGE_LOCK            251
#define SUBPAGE_PINREQ          252
#define SUBPAGE_CSS             253
#define SUBPAGE_JS              254
#define SUBPAGE_WELCOME         255

#define NTP_PACKET_SIZE 48       // size of NTP receive buffer
#define NTP_MIN_PACKET_SIZE 48   // min expected size - NTP v4 allows for "extended information" appended to the standard fields

//maximum number of rendered LEDs - this does not have to match max. physical LEDs, e.g. if there are virtual busses
#ifndef MAX_LEDS
#ifdef ESP8266
#define MAX_LEDS 1664 //can't rely on memory limit to limit this to 1600 LEDs
#else
#define MAX_LEDS 8192
#endif
#endif

#ifndef MAX_LED_MEMORY
  #ifdef ESP8266
    #define MAX_LED_MEMORY 4000
  #else
    #if defined(ARDUINO_ARCH_ESP32S2) || defined(ARDUINO_ARCH_ESP32C3)
      #define MAX_LED_MEMORY 32000
    #else
      #define MAX_LED_MEMORY 64000
    #endif
  #endif
#endif

#ifndef MAX_LEDS_PER_BUS
#define MAX_LEDS_PER_BUS 2048   // may not be enough for fast LEDs (i.e. APA102)
#endif

// string temp buffer (now stored in stack locally)
#ifdef ESP8266
#define SETTINGS_STACK_BUF_SIZE 2048
#else
#define SETTINGS_STACK_BUF_SIZE 3840  // warning: quite a large value for stack (640 * WLED_MAX_USERMODS)
#endif

#ifdef WLED_USE_ETHERNET
  #define E131_MAX_UNIVERSE_COUNT 20
#else
  #ifdef ESP8266
    #define E131_MAX_UNIVERSE_COUNT 9
  #else
    #define E131_MAX_UNIVERSE_COUNT 12
  #endif
#endif

#ifndef ABL_MILLIAMPS_DEFAULT
  #define ABL_MILLIAMPS_DEFAULT 850   // auto lower brightness to stay close to milliampere limit
#else
  #if ABL_MILLIAMPS_DEFAULT == 0      // disable ABL
  #elif ABL_MILLIAMPS_DEFAULT < 250   // make sure value is at least 250
   #warning "make sure value is at least 250"
   #define ABL_MILLIAMPS_DEFAULT 250
  #endif
#endif

#ifndef LED_MILLIAMPS_DEFAULT
  #define LED_MILLIAMPS_DEFAULT 55    // common WS2812B
#else
  #if LED_MILLIAMPS_DEFAULT < 1 || LED_MILLIAMPS_DEFAULT > 100
   #warning "Unusual LED mA current, overriding with default value."
   #undef LED_MILLIAMPS_DEFAULT
   #define LED_MILLIAMPS_DEFAULT 55
  #endif
#endif

// PWM settings
#ifndef WLED_PWM_FREQ
#ifdef ESP8266
  #define WLED_PWM_FREQ    880 //PWM frequency proven as good for LEDs
#else
  #define WLED_PWM_FREQ  19531
#endif
#endif

#define TOUCH_THRESHOLD 32 // limit to recognize a touch, higher value means more sensitive

// Size of buffer for API JSON object (increase for more segments)
#ifdef ESP8266
  #define JSON_BUFFER_SIZE 10240
#else
  #if defined(ARDUINO_ARCH_ESP32S2)
    #define JSON_BUFFER_SIZE 24576
  #else
    #define JSON_BUFFER_SIZE 32767
  #endif
#endif

//#define MIN_HEAP_SIZE (8k for AsyncWebServer)
#define MIN_HEAP_SIZE 8192

// Maximum size of node map (list of other WLED instances)
#ifdef ESP8266
  #define WLED_MAX_NODES 24
#else
  #define WLED_MAX_NODES 150
#endif

//this is merely a default now and can be changed at runtime
#ifndef LEDPIN
#if defined(ESP8266) || defined(CONFIG_IDF_TARGET_ESP32C3)  //|| (defined(ARDUINO_ARCH_ESP32) && defined(BOARD_HAS_PSRAM)) || defined(ARDUINO_ESP32_PICO)
  #define LEDPIN 2    // GPIO2 (D4) on Wemos D1 mini compatible boards, safe to use on any board
#else
  #define LEDPIN 16   // aligns with GPIO2 (D4) on Wemos D1 mini32 compatible boards (if it is unusable it will be reassigned in WS2812FX::finalizeInit())
#endif
#endif

#ifdef WLED_ENABLE_DMX
#if (LEDPIN == 2)
  #undef LEDPIN
  #define LEDPIN 1
  #warning "Pin conflict compiling with DMX and LEDs on pin 2. The default LED pin has been changed to pin 1."
#endif
#endif

#ifndef DEFAULT_LED_COUNT
  #define DEFAULT_LED_COUNT 30
#endif

#define INTERFACE_UPDATE_COOLDOWN 1000 // time in ms to wait between websockets, alexa, and MQTT updates

#define PIN_RETRY_COOLDOWN   3000 // time in ms after an incorrect attempt PIN and OTA pass will be rejected even if correct
#define PIN_TIMEOUT        900000 // time in ms after which the PIN will be required again, 15 minutes

// HW_PIN_SCL & HW_PIN_SDA are used for information in usermods settings page and usermods themselves
// which GPIO pins are actually used in a hardware layout (controller board)
#if defined(I2CSCLPIN) && !defined(HW_PIN_SCL)
  #define HW_PIN_SCL I2CSCLPIN
#endif
#if defined(I2CSDAPIN) && !defined(HW_PIN_SDA)
  #define HW_PIN_SDA I2CSDAPIN
#endif
// you cannot change HW I2C pins on 8266
#if defined(ESP8266) && defined(HW_PIN_SCL)
  #undef HW_PIN_SCL
#endif
#if defined(ESP8266) && defined(HW_PIN_SDA)
  #undef HW_PIN_SDA
#endif
// defaults for 1st I2C on ESP32 (Wire global)
#ifndef HW_PIN_SCL
  #define HW_PIN_SCL SCL
#endif
#ifndef HW_PIN_SDA
  #define HW_PIN_SDA SDA
#endif

// HW_PIN_SCLKSPI & HW_PIN_MOSISPI & HW_PIN_MISOSPI are used for information in usermods settings page and usermods themselves
// which GPIO pins are actually used in a hardware layout (controller board)
#if defined(SPISCLKPIN) && !defined(HW_PIN_CLOCKSPI)
  #define HW_PIN_CLOCKSPI SPISCLKPIN
#endif
#if defined(SPIMOSIPIN) && !defined(HW_PIN_MOSISPI)
  #define HW_PIN_MOSISPI SPIMOSIPIN
#endif
#if defined(SPIMISOPIN) && !defined(HW_PIN_MISOSPI)
  #define HW_PIN_MISOSPI SPIMISOPIN
#endif
// you cannot change HW SPI pins on 8266
#if defined(ESP8266) && defined(HW_PIN_CLOCKSPI)
  #undef HW_PIN_CLOCKSPI
#endif
#if defined(ESP8266) && defined(HW_PIN_DATASPI)
  #undef HW_PIN_DATASPI
#endif
#if defined(ESP8266) && defined(HW_PIN_MISOSPI)
  #undef HW_PIN_MISOSPI
#endif
// defaults for VSPI on ESP32 (SPI global, SPI.cpp) as HSPI is used by WLED (bus_wrapper.h)
#ifndef HW_PIN_CLOCKSPI
  #define HW_PIN_CLOCKSPI SCK
#endif
#ifndef HW_PIN_DATASPI
  #define HW_PIN_DATASPI MOSI
#endif
#ifndef HW_PIN_MISOSPI
  #define HW_PIN_MISOSPI MISO
#endif

#endif<|MERGE_RESOLUTION|>--- conflicted
+++ resolved
@@ -200,11 +200,8 @@
 #define USERMOD_ID_INA226                50     //Usermod "usermod_ina226.h"
 #define USERMOD_ID_AHT10                 51     //Usermod "usermod_aht10.h"
 #define USERMOD_ID_LD2410                52     //Usermod "usermod_ld2410.h"
-<<<<<<< HEAD
-#define USERMOD_ID_PIXELS_DICE_TRAY      53     //Usermod "pixels_dice_tray.h"
-=======
 #define USERMOD_ID_POV_DISPLAY           53     //Usermod "usermod_pov_display.h"
->>>>>>> 72d38f4c
+#define USERMOD_ID_PIXELS_DICE_TRAY      54     //Usermod "pixels_dice_tray.h"
 
 //Access point behavior
 #define AP_BEHAVIOR_BOOT_NO_CONN          0     //Open AP when no connection after boot
