#include "wled.h"

/*
 * Infrared sensor support for generic 24/40/44 key RGB remotes
 */

#if defined(WLED_DISABLE_INFRARED)
void handleIR(){}
#else

IRrecv* irrecv;
//change pin in NpbWrapper.h

decode_results results;

unsigned long irCheckedTime = 0;
uint32_t lastValidCode = 0;
byte lastRepeatableAction = ACTION_NONE;
uint8_t lastRepeatableValue = 0;
uint16_t irTimesRepeated = 0;
uint8_t lastIR6ColourIdx = 0;


// brightnessSteps: a static array of brightness levels following a geometric
// progression.  Can be generated from the following Python, adjusting the
// arbitrary 4.5 value to taste:
//
// def values(level):
//     while level >= 5:
//         yield int(level)
//         level -= level / 4.5
// result = [v for v in reversed(list(values(255)))]
// print("%d values: %s" % (len(result), result))
//
// It would be hard to maintain repeatable steps if calculating this on the fly.
const byte brightnessSteps[] = {
  5, 7, 9, 12, 16, 20, 26, 34, 43, 56, 72, 93, 119, 154, 198, 255
};
const size_t numBrightnessSteps = sizeof(brightnessSteps) / sizeof(uint8_t);

// increment `bri` to the next `brightnessSteps` value
void incBrightness()
{
  // dumb incremental search is efficient enough for so few items
  for (uint8_t index = 0; index < numBrightnessSteps; ++index)
  {
    if (brightnessSteps[index] > bri)
    {
      bri = brightnessSteps[index];
      lastRepeatableAction = ACTION_BRIGHT_UP;
      break;
    }
  }
}

// decrement `bri` to the next `brightnessSteps` value
void decBrightness()
{
  // dumb incremental search is efficient enough for so few items
  for (int index = numBrightnessSteps - 1; index >= 0; --index)
  {
    if (brightnessSteps[index] < bri)
    {
      bri = brightnessSteps[index];
      lastRepeatableAction = ACTION_BRIGHT_DOWN;
      break;
    }
  }
}

// apply preset or fallback to a effect and palette if it doesn't exist
void presetFallback(uint8_t presetID, uint8_t effectID, uint8_t paletteID) 
{
  byte prevError = errorFlag;
  if (!applyPreset(presetID, CALL_MODE_BUTTON)) { 
    effectCurrent = effectID;      
    effectPalette = paletteID;
    errorFlag = prevError; //clear error 12 from non-existent preset
  }
}

/*
 * This is no longer needed due to JSON IR mod
 *
//Add what your custom IR codes should trigger here. Guide: https://github.com/Aircoookie/WLED/wiki/Infrared-Control
//IR codes themselves can be defined directly after "case" or in "ir_codes.h"
bool decodeIRCustom(uint32_t code)
{
  switch (code)
  {
    //just examples, feel free to modify or remove
    case IRCUSTOM_ONOFF : toggleOnOff(); break;
    case IRCUSTOM_MACRO1 : applyPreset(1, CALL_MODE_BUTTON); break;

    default: return false;
  }
  if (code != IRCUSTOM_MACRO1) colorUpdated(CALL_MODE_BUTTON); //don't update color again if we apply macro, it already does it
  return true;
}
*/

void relativeChange(byte* property, int8_t amount, byte lowerBoundary, byte higherBoundary)
{
  int16_t new_val = (int16_t) *property + amount;
  if (new_val > higherBoundary) new_val = higherBoundary;
  else if (new_val < lowerBoundary) new_val = lowerBoundary;
  *property = (byte)constrain(new_val,0.1,255.1);
}

void changeEffectSpeed(int8_t amount)
{
  if (effectCurrent != 0) {
    int16_t new_val = (int16_t) effectSpeed + amount;
    effectSpeed = (byte)constrain(new_val,0.1,255.1);
  } else {                              // if Effect == "solid Color", change the hue of the primary color
    CRGB fastled_col;
    fastled_col.red =   col[0];
    fastled_col.green = col[1];
    fastled_col.blue =  col[2];
    CHSV prim_hsv = rgb2hsv_approximate(fastled_col);
    int16_t new_val = (int16_t) prim_hsv.h + amount;
    if (new_val > 255) new_val -= 255;  // roll-over if  bigger than 255
    if (new_val < 0) new_val += 255;    // roll-over if smaller than 0
    prim_hsv.h = (byte)new_val;
    hsv2rgb_rainbow(prim_hsv, fastled_col);
    col[0] = fastled_col.red; 
    col[1] = fastled_col.green; 
    col[2] = fastled_col.blue;
  }

  if(amount > 0) lastRepeatableAction = ACTION_SPEED_UP;
  if(amount < 0) lastRepeatableAction = ACTION_SPEED_DOWN;
  lastRepeatableValue = amount;
}

void changeEffectIntensity(int8_t amount)
{
  if (effectCurrent != 0) {
    int16_t new_val = (int16_t) effectIntensity + amount;
    effectIntensity = (byte)constrain(new_val,0.1,255.1);
  } else {                                            // if Effect == "solid Color", change the saturation of the primary color
    CRGB fastled_col;
    fastled_col.red =   col[0];
    fastled_col.green = col[1];
    fastled_col.blue =  col[2];
    CHSV prim_hsv = rgb2hsv_approximate(fastled_col);
    int16_t new_val = (int16_t) prim_hsv.s + amount;
    prim_hsv.s = (byte)constrain(new_val,0.1,255.1);  // constrain to 0-255
    hsv2rgb_rainbow(prim_hsv, fastled_col);
    col[0] = fastled_col.red; 
    col[1] = fastled_col.green; 
    col[2] = fastled_col.blue;
  }

  if(amount > 0) lastRepeatableAction = ACTION_INTENSITY_UP;
  if(amount < 0) lastRepeatableAction = ACTION_INTENSITY_DOWN;
  lastRepeatableValue = amount;
}

void decodeIR(uint32_t code)
{
  if (code == 0xFFFFFFFF) //repeated code, continue brightness up/down
  {
    irTimesRepeated++;
    applyRepeatActions();
    return;
  }
  lastValidCode = 0; irTimesRepeated = 0;
  //if (decodeIRCustom(code)) return;
  if (irEnabled == 8) { // any remote configurable with ir.json file
    decodeIRJson(code);
    colorUpdated(CALL_MODE_BUTTON);
    return;
  }
  if (code > 0xFFFFFF) return; //invalid code
  switch (irEnabled) {
    case 1: 
      if (code > 0xF80000) {
        decodeIR24OLD(code);            // white 24-key remote (old) - it sends 0xFF0000 values
      } else {
        decodeIR24(code);               // 24-key remote - 0xF70000 to 0xF80000
      }
      break;
    case 2: decodeIR24CT(code);  break;  // white 24-key remote with CW, WW, CT+ and CT- keys
    case 3: decodeIR40(code);    break;  // blue  40-key remote with 25%, 50%, 75% and 100% keys
    case 4: decodeIR44(code);    break;  // white 44-key remote with color-up/down keys and DIY1 to 6 keys 
    case 5: decodeIR21(code);    break;  // white 21-key remote  
    case 6: decodeIR6(code);     break;  // black 6-key learning remote defaults: "CH" controls brightness,
                                          // "VOL +" controls effect, "VOL -" controls colour/palette, "MUTE" 
                                          // sets bright plain white
    case 7: decodeIR9(code);    break;
    //case 8: return; // ir.json file, handled above switch statement
    default: return;
  }

  if (nightlightActive && bri == 0) nightlightActive = false;
  colorUpdated(CALL_MODE_BUTTON); //for notifier, IR is considered a button input
}

void applyRepeatActions(){
  
    if (lastRepeatableAction == ACTION_BRIGHT_UP)
    { 
      incBrightness(); colorUpdated(CALL_MODE_BUTTON);
    }
    else if (lastRepeatableAction == ACTION_BRIGHT_DOWN )
    {
      decBrightness(); colorUpdated(CALL_MODE_BUTTON);
    }

    if (lastRepeatableAction == ACTION_SPEED_UP)
    { 
      changeEffectSpeed(lastRepeatableValue); colorUpdated(CALL_MODE_BUTTON);
    }
    else if (lastRepeatableAction == ACTION_SPEED_DOWN )
    {
      changeEffectSpeed(lastRepeatableValue); colorUpdated(CALL_MODE_BUTTON);
    }

    if (lastRepeatableAction == ACTION_INTENSITY_UP)
    { 
      changeEffectIntensity(lastRepeatableValue); colorUpdated(CALL_MODE_BUTTON);
    }
    else if (lastRepeatableAction == ACTION_INTENSITY_DOWN )
    {
      changeEffectIntensity(lastRepeatableValue); colorUpdated(CALL_MODE_BUTTON);
    }

    if (lastValidCode == IR40_WPLUS)
    { 
      relativeChangeWhite(10); colorUpdated(CALL_MODE_BUTTON);
    }
    else if (lastValidCode == IR40_WMINUS)
    {
      relativeChangeWhite(-10, 5); colorUpdated(CALL_MODE_BUTTON);
    }
    else if ((lastValidCode == IR24_ON || lastValidCode == IR40_ON) && irTimesRepeated > 7 )
    {
      nightlightActive = true;
      nightlightStartTime = millis();
      colorUpdated(CALL_MODE_BUTTON);
    }
    else if (irEnabled == 8) 
    {
      decodeIRJson(lastValidCode);
    }
}

void decodeIR24(uint32_t code)
{
  switch (code) {
    case IR24_BRIGHTER  : incBrightness();                  break;
    case IR24_DARKER    : decBrightness();                  break;
    case IR24_OFF    : if (bri > 0) briLast = bri; bri = 0; break;
    case IR24_ON        : bri = briLast;                    break;
    case IR24_RED       : colorFromUint32(COLOR_RED);       break;
    case IR24_REDDISH   : colorFromUint32(COLOR_REDDISH);   break;
    case IR24_ORANGE    : colorFromUint32(COLOR_ORANGE);    break;
    case IR24_YELLOWISH : colorFromUint32(COLOR_YELLOWISH); break;
    case IR24_YELLOW    : colorFromUint32(COLOR_YELLOW);    break;
    case IR24_GREEN     : colorFromUint32(COLOR_GREEN);     break;
    case IR24_GREENISH  : colorFromUint32(COLOR_GREENISH);  break;
    case IR24_TURQUOISE : colorFromUint32(COLOR_TURQUOISE); break;
    case IR24_CYAN      : colorFromUint32(COLOR_CYAN);      break;
    case IR24_AQUA      : colorFromUint32(COLOR_AQUA);      break;
    case IR24_BLUE      : colorFromUint32(COLOR_BLUE);      break;
    case IR24_DEEPBLUE  : colorFromUint32(COLOR_DEEPBLUE);  break;
    case IR24_PURPLE    : colorFromUint32(COLOR_PURPLE);    break;
    case IR24_MAGENTA   : colorFromUint32(COLOR_MAGENTA);   break;
    case IR24_PINK      : colorFromUint32(COLOR_PINK);      break;
    case IR24_WHITE     : colorFromUint32(COLOR_WHITE);        effectCurrent = 0;  break;
    case IR24_FLASH     : presetFallback(1, FX_MODE_COLORTWINKLE, effectPalette);  break;
    case IR24_STROBE    : presetFallback(2, FX_MODE_RAINBOW_CYCLE, effectPalette); break;
    case IR24_FADE      : presetFallback(3, FX_MODE_BREATH, effectPalette);        break;
    case IR24_SMOOTH    : presetFallback(4, FX_MODE_RAINBOW, effectPalette);       break;
    default: return;
  }
  lastValidCode = code;
}

void decodeIR24OLD(uint32_t code)
{
  switch (code) {
    case IR24_OLD_BRIGHTER  : incBrightness();                     break;
    case IR24_OLD_DARKER    : decBrightness();                     break;
    case IR24_OLD_OFF       : if (bri > 0) briLast = bri; bri = 0; break;
    case IR24_OLD_ON        : bri = briLast;                       break;
    case IR24_OLD_RED       : colorFromUint32(COLOR_RED);          break;
    case IR24_OLD_REDDISH   : colorFromUint32(COLOR_REDDISH);      break;
    case IR24_OLD_ORANGE    : colorFromUint32(COLOR_ORANGE);       break;
    case IR24_OLD_YELLOWISH : colorFromUint32(COLOR_YELLOWISH);    break;
    case IR24_OLD_YELLOW    : colorFromUint32(COLOR_YELLOW);       break;
    case IR24_OLD_GREEN     : colorFromUint32(COLOR_GREEN);        break;
    case IR24_OLD_GREENISH  : colorFromUint32(COLOR_GREENISH);     break;
    case IR24_OLD_TURQUOISE : colorFromUint32(COLOR_TURQUOISE);    break;
    case IR24_OLD_CYAN      : colorFromUint32(COLOR_CYAN);         break;
    case IR24_OLD_AQUA      : colorFromUint32(COLOR_AQUA);         break;
    case IR24_OLD_BLUE      : colorFromUint32(COLOR_BLUE);         break;
    case IR24_OLD_DEEPBLUE  : colorFromUint32(COLOR_DEEPBLUE);     break;
    case IR24_OLD_PURPLE    : colorFromUint32(COLOR_PURPLE);       break;
    case IR24_OLD_MAGENTA   : colorFromUint32(COLOR_MAGENTA);      break;
    case IR24_OLD_PINK      : colorFromUint32(COLOR_PINK);         break;
    case IR24_OLD_WHITE     : colorFromUint32(COLOR_WHITE); effectCurrent = 0; break;
    case IR24_OLD_FLASH     : presetFallback(1, FX_MODE_COLORTWINKLE, 0);      break;
    case IR24_OLD_STROBE    : presetFallback(2, FX_MODE_RAINBOW_CYCLE, 0);     break;
    case IR24_OLD_FADE      : presetFallback(3, FX_MODE_BREATH, 0);            break;
    case IR24_OLD_SMOOTH    : presetFallback(4, FX_MODE_RAINBOW, 0);           break;
    default: return;
  }
  lastValidCode = code;
}

void decodeIR24CT(uint32_t code)
{
  switch (code) {
    case IR24_CT_BRIGHTER   : incBrightness();                     break;
    case IR24_CT_DARKER     : decBrightness();                     break;
    case IR24_CT_OFF        : if (bri > 0) briLast = bri; bri = 0; break;
    case IR24_CT_ON         : bri = briLast;                       break;
    case IR24_CT_RED        : colorFromUint32(COLOR_RED);          break;
    case IR24_CT_REDDISH    : colorFromUint32(COLOR_REDDISH);      break;
    case IR24_CT_ORANGE     : colorFromUint32(COLOR_ORANGE);       break;
    case IR24_CT_YELLOWISH  : colorFromUint32(COLOR_YELLOWISH);    break;
    case IR24_CT_YELLOW     : colorFromUint32(COLOR_YELLOW);       break;
    case IR24_CT_GREEN      : colorFromUint32(COLOR_GREEN);        break;
    case IR24_CT_GREENISH   : colorFromUint32(COLOR_GREENISH);     break;
    case IR24_CT_TURQUOISE  : colorFromUint32(COLOR_TURQUOISE);    break;
    case IR24_CT_CYAN       : colorFromUint32(COLOR_CYAN);         break;
    case IR24_CT_AQUA       : colorFromUint32(COLOR_AQUA);         break;
    case IR24_CT_BLUE       : colorFromUint32(COLOR_BLUE);         break;
    case IR24_CT_DEEPBLUE   : colorFromUint32(COLOR_DEEPBLUE);     break;
    case IR24_CT_PURPLE     : colorFromUint32(COLOR_PURPLE);       break;
    case IR24_CT_MAGENTA    : colorFromUint32(COLOR_MAGENTA);      break;
    case IR24_CT_PINK       : colorFromUint32(COLOR_PINK);         break;
    case IR24_CT_COLDWHITE  : colorFromUint32(COLOR2_COLDWHITE);    effectCurrent = 0;  break;
    case IR24_CT_WARMWHITE  : colorFromUint32(COLOR2_WARMWHITE);    effectCurrent = 0;  break;
    case IR24_CT_CTPLUS     : colorFromUint32(COLOR2_COLDWHITE2);   effectCurrent = 0;  break;
    case IR24_CT_CTMINUS    : colorFromUint32(COLOR2_WARMWHITE2);   effectCurrent = 0;  break;
    case IR24_CT_MEMORY   : {
      if (col[3] > 0) col[3] = 0; 
      else colorFromUint32(COLOR2_NEUTRALWHITE); effectCurrent = 0; }                   break;
    default: return; 
  }
  lastValidCode = code;
}

void decodeIR40(uint32_t code)
{
  switch (code) {
    case IR40_BPLUS        : incBrightness();                                            break;
    case IR40_BMINUS       : decBrightness();                                            break;
    case IR40_OFF          : if (bri > 0) briLast = bri; bri = 0;                        break;
    case IR40_ON           : bri = briLast;                                              break;
    case IR40_RED          : colorFromUint24(COLOR_RED);                                 break;
    case IR40_REDDISH      : colorFromUint24(COLOR_REDDISH);                             break;
    case IR40_ORANGE       : colorFromUint24(COLOR_ORANGE);                              break;
    case IR40_YELLOWISH    : colorFromUint24(COLOR_YELLOWISH);                           break;
    case IR40_YELLOW       : colorFromUint24(COLOR_YELLOW);                              break;
    case IR40_GREEN        : colorFromUint24(COLOR_GREEN);                               break;
    case IR40_GREENISH     : colorFromUint24(COLOR_GREENISH);                            break;
    case IR40_TURQUOISE    : colorFromUint24(COLOR_TURQUOISE);                           break;
    case IR40_CYAN         : colorFromUint24(COLOR_CYAN);                                break;
    case IR40_AQUA         : colorFromUint24(COLOR_AQUA);                                break;
    case IR40_BLUE         : colorFromUint24(COLOR_BLUE);                                break;
    case IR40_DEEPBLUE     : colorFromUint24(COLOR_DEEPBLUE);                            break;
    case IR40_PURPLE       : colorFromUint24(COLOR_PURPLE);                              break;
    case IR40_MAGENTA      : colorFromUint24(COLOR_MAGENTA);                             break;
    case IR40_PINK         : colorFromUint24(COLOR_PINK);                                break;
    case IR40_WARMWHITE2   : {
      if (strip.isRgbw) {        colorFromUint32(COLOR2_WARMWHITE2);   effectCurrent = 0; }    
      else                  colorFromUint24(COLOR_WARMWHITE2);                       }   break;
    case IR40_WARMWHITE    : {
      if (strip.isRgbw) {        colorFromUint32(COLOR2_WARMWHITE);    effectCurrent = 0; }    
      else                  colorFromUint24(COLOR_WARMWHITE);                        }   break;
    case IR40_WHITE        : {
      if (strip.isRgbw) {        colorFromUint32(COLOR2_NEUTRALWHITE); effectCurrent = 0; }    
      else                  colorFromUint24(COLOR_NEUTRALWHITE);                     }   break;
    case IR40_COLDWHITE    : {
      if (strip.isRgbw) {        colorFromUint32(COLOR2_COLDWHITE);    effectCurrent = 0; }   
      else                  colorFromUint24(COLOR_COLDWHITE);                        }   break;
    case IR40_COLDWHITE2    : {
      if (strip.isRgbw) {        colorFromUint32(COLOR2_COLDWHITE2);   effectCurrent = 0; }   
      else                  colorFromUint24(COLOR_COLDWHITE2);                       }   break;
    case IR40_WPLUS        : relativeChangeWhite(10);                                    break;
    case IR40_WMINUS       : relativeChangeWhite(-10, 5);                                break;
    case IR40_WOFF         : whiteLast = col[3]; col[3] = 0;                             break;
    case IR40_WON          : col[3] = whiteLast;                                         break;
    case IR40_W25          : bri = 63;                                                   break;
    case IR40_W50          : bri = 127;                                                  break;
    case IR40_W75          : bri = 191;                                                  break;
    case IR40_W100         : bri = 255;                                                  break;
    case IR40_QUICK        : changeEffectSpeed( 16);                                     break;
    case IR40_SLOW         : changeEffectSpeed(-16);                                     break;
    case IR40_JUMP7        : changeEffectIntensity( 16);                                 break;
    case IR40_AUTO         : changeEffectIntensity(-16);                                 break;
    case IR40_JUMP3        : presetFallback(1, FX_MODE_STATIC,       0); break;
    case IR40_FADE3        : presetFallback(2, FX_MODE_BREATH,       0); break;
    case IR40_FADE7        : presetFallback(3, FX_MODE_FIRE_FLICKER, 0); break;
    case IR40_FLASH        : presetFallback(4, FX_MODE_RAINBOW,      0); break;
  }
  lastValidCode = code;
}

void decodeIR44(uint32_t code)
{
  switch (code) {
    case IR44_BPLUS       : incBrightness();                                            break;
    case IR44_BMINUS      : decBrightness();                                            break;
    case IR44_OFF         : if (bri > 0) briLast = bri; bri = 0;                        break;
    case IR44_ON          : bri = briLast;                                              break;
    case IR44_RED         : colorFromUint24(COLOR_RED);                                 break;
    case IR44_REDDISH     : colorFromUint24(COLOR_REDDISH);                             break;
    case IR44_ORANGE      : colorFromUint24(COLOR_ORANGE);                              break;
    case IR44_YELLOWISH   : colorFromUint24(COLOR_YELLOWISH);                           break;
    case IR44_YELLOW      : colorFromUint24(COLOR_YELLOW);                              break;
    case IR44_GREEN       : colorFromUint24(COLOR_GREEN);                               break;
    case IR44_GREENISH    : colorFromUint24(COLOR_GREENISH);                            break;
    case IR44_TURQUOISE   : colorFromUint24(COLOR_TURQUOISE);                           break;
    case IR44_CYAN        : colorFromUint24(COLOR_CYAN);                                break;
    case IR44_AQUA        : colorFromUint24(COLOR_AQUA);                                break;
    case IR44_BLUE        : colorFromUint24(COLOR_BLUE);                                break;
    case IR44_DEEPBLUE    : colorFromUint24(COLOR_DEEPBLUE);                            break;
    case IR44_PURPLE      : colorFromUint24(COLOR_PURPLE);                              break;
    case IR44_MAGENTA     : colorFromUint24(COLOR_MAGENTA);                             break;
    case IR44_PINK        : colorFromUint24(COLOR_PINK);                                break;
    case IR44_WHITE       : {
      if (strip.isRgbw) {
        if (col[3] > 0) col[3] = 0; 
        else {              colorFromUint32(COLOR2_NEUTRALWHITE); effectCurrent = 0; }
      } else                colorFromUint24(COLOR_NEUTRALWHITE);                     }  break;
    case IR44_WARMWHITE2  : {
      if (strip.isRgbw) {        colorFromUint32(COLOR2_WARMWHITE2);   effectCurrent = 0; }    
      else                  colorFromUint24(COLOR_WARMWHITE2);                       }  break;
    case IR44_WARMWHITE   : {
      if (strip.isRgbw) {        colorFromUint32(COLOR2_WARMWHITE);    effectCurrent = 0; }    
      else                  colorFromUint24(COLOR_WARMWHITE);                        }  break;
    case IR44_COLDWHITE   : {
      if (strip.isRgbw) {        colorFromUint32(COLOR2_COLDWHITE);    effectCurrent = 0; }   
      else                  colorFromUint24(COLOR_COLDWHITE);                        }  break;
    case IR44_COLDWHITE2  : {
      if (strip.isRgbw) {        colorFromUint32(COLOR2_COLDWHITE2);   effectCurrent = 0; }    
      else                  colorFromUint24(COLOR_COLDWHITE2);                       }  break;
    case IR44_REDPLUS     : relativeChange(&effectCurrent,  1, 0, MODE_COUNT);          break;
    case IR44_REDMINUS    : relativeChange(&effectCurrent, -1, 0);                      break;
    case IR44_GREENPLUS   : relativeChange(&effectPalette,  1, 0, strip.getPaletteCount() -1);     break;
    case IR44_GREENMINUS  : relativeChange(&effectPalette, -1, 0);                      break;
    case IR44_BLUEPLUS    : changeEffectIntensity( 16);                                 break;
    case IR44_BLUEMINUS   : changeEffectIntensity(-16);                                 break;
    case IR44_QUICK       : changeEffectSpeed( 16);                                     break;
    case IR44_SLOW        : changeEffectSpeed(-16);                                     break;
    case IR44_DIY1        : presetFallback(1, FX_MODE_STATIC,        0); break;
    case IR44_DIY2        : presetFallback(2, FX_MODE_BREATH,        0); break;
    case IR44_DIY3        : presetFallback(3, FX_MODE_FIRE_FLICKER,  0); break;
    case IR44_DIY4        : presetFallback(4, FX_MODE_RAINBOW,       0); break;
    case IR44_DIY5        : presetFallback(5, FX_MODE_METEOR_SMOOTH, 0); break;
    case IR44_DIY6        : presetFallback(6, FX_MODE_RAIN,          0); break;
    case IR44_AUTO        : effectCurrent = FX_MODE_STATIC;                             break;
    case IR44_FLASH       : effectCurrent = FX_MODE_PALETTE;                            break;
    case IR44_JUMP3       : bri = 63;                                                   break;
    case IR44_JUMP7       : bri = 127;                                                  break;
    case IR44_FADE3       : bri = 191;                                                  break;
    case IR44_FADE7       : bri = 255;                                                  break;
  }
  lastValidCode = code;
}

void decodeIR21(uint32_t code)
{
    switch (code) {
    case IR21_BRIGHTER:  incBrightness();                  break;
    case IR21_DARKER:    decBrightness();                  break;
    case IR21_OFF:    if (bri > 0) briLast = bri; bri = 0; break;
    case IR21_ON:        bri = briLast;                    break;
    case IR21_RED:       colorFromUint32(COLOR_RED);       break;
    case IR21_REDDISH:   colorFromUint32(COLOR_REDDISH);   break;
    case IR21_ORANGE:    colorFromUint32(COLOR_ORANGE);    break;
    case IR21_YELLOWISH: colorFromUint32(COLOR_YELLOWISH); break;
    case IR21_GREEN:     colorFromUint32(COLOR_GREEN);     break;
    case IR21_GREENISH:  colorFromUint32(COLOR_GREENISH);  break;
    case IR21_TURQUOISE: colorFromUint32(COLOR_TURQUOISE); break;
    case IR21_CYAN:      colorFromUint32(COLOR_CYAN);      break;
    case IR21_BLUE:      colorFromUint32(COLOR_BLUE);      break;
    case IR21_DEEPBLUE:  colorFromUint32(COLOR_DEEPBLUE);  break;
    case IR21_PURPLE:    colorFromUint32(COLOR_PURPLE);    break;
    case IR21_PINK:      colorFromUint32(COLOR_PINK);      break;
    case IR21_WHITE:     colorFromUint32(COLOR_WHITE);           effectCurrent = 0;  break;
    case IR21_FLASH:     presetFallback(1, FX_MODE_COLORTWINKLE,  0); break;
    case IR21_STROBE:    presetFallback(2, FX_MODE_RAINBOW_CYCLE, 0); break;
    case IR21_FADE:      presetFallback(3, FX_MODE_BREATH,        0); break;
    case IR21_SMOOTH:    presetFallback(4, FX_MODE_RAINBOW,       0); break;
    default: return;
    }
    lastValidCode = code;
}

void decodeIR6(uint32_t code)
{
  switch (code) {
    case IR6_POWER: toggleOnOff();                                          break;
    case IR6_CHANNEL_UP: incBrightness();                                   break;
    case IR6_CHANNEL_DOWN: decBrightness();                                 break;
    case IR6_VOLUME_UP:   relativeChange(&effectCurrent, 1, 0, MODE_COUNT); break;  // next effect
    case IR6_VOLUME_DOWN:                                                           // next palette
      relativeChange(&effectPalette, 1, 0, strip.getPaletteCount() -1); 
      switch(lastIR6ColourIdx) {
        case 0: colorFromUint32(COLOR_RED);       break;
        case 1: colorFromUint32(COLOR_REDDISH);   break;
        case 2: colorFromUint32(COLOR_ORANGE);    break;
        case 3: colorFromUint32(COLOR_YELLOWISH); break;
        case 4: colorFromUint32(COLOR_GREEN);     break;
        case 5: colorFromUint32(COLOR_GREENISH);  break;
        case 6: colorFromUint32(COLOR_TURQUOISE); break;
        case 7: colorFromUint32(COLOR_CYAN);      break;
        case 8: colorFromUint32(COLOR_BLUE);      break;
        case 9: colorFromUint32(COLOR_DEEPBLUE);  break;
        case 10:colorFromUint32(COLOR_PURPLE);    break;
        case 11:colorFromUint32(COLOR_PINK);      break;
        case 12:colorFromUint32(COLOR_WHITE);     break;
        default:                                  break;
      }
      lastIR6ColourIdx++;
      if(lastIR6ColourIdx > 12) lastIR6ColourIdx = 0;                      break;
    case IR6_MUTE: effectCurrent = 0; effectPalette = 0; colorFromUint32(COLOR_WHITE); bri=255; break;
  }
  lastValidCode = code;
}

void decodeIR9(uint32_t code)
{
  switch (code) {
    case IR9_POWER      : toggleOnOff();  break;
    case IR9_A          : presetFallback(1, FX_MODE_COLORTWINKLE, effectPalette);  break;
    case IR9_B          : presetFallback(2, FX_MODE_RAINBOW_CYCLE, effectPalette); break;
    case IR9_C          : presetFallback(3, FX_MODE_BREATH, effectPalette);        break;
    case IR9_UP         : incBrightness();                                            break;
    case IR9_DOWN       : decBrightness();                                            break;
    //case IR9_UP         : changeEffectIntensity(16);         break;
    //case IR9_DOWN       : changeEffectIntensity(-16);     break;
    case IR9_LEFT       : changeEffectSpeed(-16);                                     break;
    case IR9_RIGHT      : changeEffectSpeed(16);                                      break;
    case IR9_SELECT     : relativeChange(&effectCurrent, 1, 0, MODE_COUNT);           break;
    default: return;
  }
  lastValidCode = code;
}


/*
This allows users to customize IR actions without the need to edit C code and compile.
From the https://github.com/Aircoookie/WLED/wiki/Infrared-Control page, download the starter 
ir.json file that corresponds to the number of buttons on your remote.
Many of the remotes with the same number of buttons emit the same codes, but will have
different labels or colors. Once you edit the ir.json file, upload it to your controller
using the /edit page.

Each key should be the hex encoded IR code. The "cmd" property should be the HTTP API 
or JSON API command to execute on button press. If the command contains a relative change (SI=~16),
it will register as a repeatable command. If the command doesn't contain a "~" but is repeatable, add "rpt" property
set to true. Other properties are ignored but having labels and positions can assist with editing
the json file.

Sample:
{
  "0xFF629D": {"cmd": "T=2", "rpt": true, "label": "Toggle on/off"},  // HTTP command
  "0xFF9867": {"cmd": "A=~16", "label": "Inc brightness"},            // HTTP command with incrementing
  "0xFF38C7": {"cmd": {"bri": 10}, "label": "Dim to 10"},             // JSON command
  "0xFF22DD": {"cmd": "!presetFallback", "PL": 1, "FX": 16, "FP": 6,  // Custom command
               "label": "Preset 1, fallback to Saw - Party if not found"},
}
*/
void decodeIRJson(uint32_t code) 
{
  char objKey[10];
  String cmdStr;
  JsonObject fdo;
  JsonObject jsonCmdObj;

<<<<<<< HEAD
  DEBUG_PRINTLN(F("IR JSON buffer requested."));
  #ifdef WLED_USE_DYNAMIC_JSON
  DynamicJsonDocument doc(JSON_BUFFER_SIZE);
  #else
  if (!requestJSONBufferLock(6)) return;
=======
  #ifdef WLED_USE_DYNAMIC_JSON
  DynamicJsonDocument doc(JSON_BUFFER_SIZE);
  #else
  if (!requestJSONBufferLock(13)) return;
>>>>>>> 7101ad81
  #endif

  sprintf_P(objKey, PSTR("\"0x%lX\":"), (unsigned long)code);

  // attempt to read command from ir.json
  // this may fail for two reasons: ir.json does not exist or IR code not found
  // if the IR code is not found readObjectFromFile() will clean() doc JSON document
  // so we can differentiate between the two
  readObjectFromFile("/ir.json", objKey, &doc);
  fdo = doc.as<JsonObject>();
  lastValidCode = 0;
  if (fdo.isNull()) {
    //the received code does not exist
    releaseJSONBufferLock();
    if (!WLED_FS.exists("/ir.json")) errorFlag = ERR_FS_IRLOAD; //warn if IR file itself doesn't exist
    releaseJSONBufferLock();
    return;
  }

<<<<<<< HEAD
  cmdStr = fdo["cmd"].as<String>();;
=======
  cmdStr = fdo["cmd"].as<String>();
>>>>>>> 7101ad81
  jsonCmdObj = fdo["cmd"]; //object

  // command is JSON object
  //allow applyPreset() to reuse JSON buffer, or it would alloc. a second buffer and run out of mem.
  //fileDoc = &doc; // used for applying presets (presets.cpp)
  if (!cmdStr.isEmpty()) 
  {
    if (cmdStr.startsWith("!")) {
      // call limited set of C functions
      if (cmdStr.startsWith(F("!incBri"))) {
        lastValidCode = code;
        incBrightness();
      } else if (cmdStr.startsWith(F("!decBri"))) {
        lastValidCode = code;
        decBrightness();
      } else if (cmdStr.startsWith(F("!presetF"))) { //!presetFallback
        uint8_t p1 = fdo["PL"] ? fdo["PL"] : 1;
        uint8_t p2 = fdo["FX"] ? fdo["FX"] : random8(MODE_COUNT);
        uint8_t p3 = fdo["FP"] ? fdo["FP"] : 0;
        presetFallback(p1, p2, p3);
      }
    } else {
      // HTTP API command
      if (cmdStr.indexOf("~") || fdo["rpt"]) 
      {
        // repeatable action
        lastValidCode = code;
      }
      if (effectCurrent == 0 && cmdStr.indexOf("FP=") > -1) {
        // setting palette but it wont show because effect is solid
        effectCurrent = FX_MODE_GRADIENT;
      }
      if (!cmdStr.startsWith("win&")) {
        cmdStr = "win&" + cmdStr;
      }
      handleSet(nullptr, cmdStr, false);
    }
    colorUpdated(CALL_MODE_BUTTON);
  } else if (!jsonCmdObj.isNull()) {
<<<<<<< HEAD
    deserializeState(jsonCmdObj, CALL_MODE_BUTTON);
  }
  //fileDoc = nullptr;
=======
    // command is JSON object
    deserializeState(jsonCmdObj, CALL_MODE_BUTTON);
  }
>>>>>>> 7101ad81
  releaseJSONBufferLock();
}

void initIR()
{
  if (irEnabled > 0)
  {
    irrecv = new IRrecv(irPin);
    irrecv->enableIRIn();
  }
}

void handleIR()
{
  if (irEnabled > 0 && millis() - irCheckedTime > 120)
  {
    irCheckedTime = millis();
    if (irEnabled > 0)
    {
      if (irrecv == NULL)
      { 
        initIR(); return;
      }
      
      if (irrecv->decode(&results))
      {
        if (results.value != 0) // only print results if anything is received ( != 0 )
        {
<<<<<<< HEAD
          DEBUG_PRINTF("IR recv: 0x%lX\n", (unsigned long)results.value);
=======
					if (!pinManager.isPinAllocated(1)) //GPIO 1 - Serial TX pin
          	Serial.printf_P(PSTR("IR recv: 0x%lX\n"), (unsigned long)results.value);
>>>>>>> 7101ad81
        }
        decodeIR(results.value);
        irrecv->resume();
      }
    } else if (irrecv != NULL)
    {
      irrecv->disableIRIn();
      delete irrecv; irrecv = NULL;
    }
  }
}

#endif<|MERGE_RESOLUTION|>--- conflicted
+++ resolved
@@ -575,18 +575,10 @@
   JsonObject fdo;
   JsonObject jsonCmdObj;
 
-<<<<<<< HEAD
-  DEBUG_PRINTLN(F("IR JSON buffer requested."));
-  #ifdef WLED_USE_DYNAMIC_JSON
-  DynamicJsonDocument doc(JSON_BUFFER_SIZE);
-  #else
-  if (!requestJSONBufferLock(6)) return;
-=======
   #ifdef WLED_USE_DYNAMIC_JSON
   DynamicJsonDocument doc(JSON_BUFFER_SIZE);
   #else
   if (!requestJSONBufferLock(13)) return;
->>>>>>> 7101ad81
   #endif
 
   sprintf_P(objKey, PSTR("\"0x%lX\":"), (unsigned long)code);
@@ -600,17 +592,12 @@
   lastValidCode = 0;
   if (fdo.isNull()) {
     //the received code does not exist
-    releaseJSONBufferLock();
     if (!WLED_FS.exists("/ir.json")) errorFlag = ERR_FS_IRLOAD; //warn if IR file itself doesn't exist
     releaseJSONBufferLock();
     return;
   }
 
-<<<<<<< HEAD
-  cmdStr = fdo["cmd"].as<String>();;
-=======
   cmdStr = fdo["cmd"].as<String>();
->>>>>>> 7101ad81
   jsonCmdObj = fdo["cmd"]; //object
 
   // command is JSON object
@@ -650,15 +637,9 @@
     }
     colorUpdated(CALL_MODE_BUTTON);
   } else if (!jsonCmdObj.isNull()) {
-<<<<<<< HEAD
-    deserializeState(jsonCmdObj, CALL_MODE_BUTTON);
-  }
-  //fileDoc = nullptr;
-=======
     // command is JSON object
     deserializeState(jsonCmdObj, CALL_MODE_BUTTON);
   }
->>>>>>> 7101ad81
   releaseJSONBufferLock();
 }
 
@@ -687,12 +668,8 @@
       {
         if (results.value != 0) // only print results if anything is received ( != 0 )
         {
-<<<<<<< HEAD
-          DEBUG_PRINTF("IR recv: 0x%lX\n", (unsigned long)results.value);
-=======
-					if (!pinManager.isPinAllocated(1)) //GPIO 1 - Serial TX pin
-          	Serial.printf_P(PSTR("IR recv: 0x%lX\n"), (unsigned long)results.value);
->>>>>>> 7101ad81
+          if (!pinManager.isPinAllocated(1)) //GPIO 1 - Serial TX pin
+            Serial.printf_P(PSTR("IR recv: 0x%lX\n"), (unsigned long)results.value);
         }
         decodeIR(results.value);
         irrecv->resume();
